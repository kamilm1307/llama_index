"""Set up the package."""
import sys
from pathlib import Path

from setuptools import find_packages, setup

with open(Path(__file__).absolute().parents[0] / "gpt_index" / "VERSION") as _f:
    __version__ = _f.read().strip()

with open("README.md", "r", encoding="utf-8") as f:
    long_description = f.read()

install_requires = [
    "dataclasses_json",
    "langchain",
    "numpy",
<<<<<<< HEAD
    "tenacity>=8.2.0,<9.0.0",
=======
    "openai>=0.26.4",
>>>>>>> fe39fb28
    "pandas",
    "tenacity<8.2.0",
]

# NOTE: if python version >= 3.9, install tiktoken
# else install transformers
if sys.version_info >= (3, 9):
    install_requires.extend(["tiktoken"])
else:
    install_requires.extend(["transformers"])

setup(
    name="gpt_index",
    version=__version__,
    packages=find_packages(),
    description="Interface between LLMs and your data",
    install_requires=install_requires,
    long_description=long_description,
    license="MIT",
    url="https://github.com/jerryjliu/gpt_index",
    include_package_data=True,
    long_description_content_type="text/markdown",
)<|MERGE_RESOLUTION|>--- conflicted
+++ resolved
@@ -14,13 +14,9 @@
     "dataclasses_json",
     "langchain",
     "numpy",
-<<<<<<< HEAD
     "tenacity>=8.2.0,<9.0.0",
-=======
     "openai>=0.26.4",
->>>>>>> fe39fb28
     "pandas",
-    "tenacity<8.2.0",
 ]
 
 # NOTE: if python version >= 3.9, install tiktoken
