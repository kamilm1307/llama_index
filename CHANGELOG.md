# ChangeLog

## Unreleased

### New Features
- Added HotpotQADistractor benchmark evaluator (#7034)
- Add metadata filter and delete support for LanceDB (#7048)
- Use MetadataFilters in opensearch (#7005)

### Bug Fixes / Nits
- Fix string formatting in context chat engine (#7050)
<<<<<<< HEAD
- Fixed tracing for async events (#7052)
=======
- Less strict triplet extraction for KGs (#7059)
- Add configurable limit to KG data retrieved (#7059)
- Nebula connection improvements (#7059)
>>>>>>> 779e7fc5

## [0.7.13] - 2023-07-26

### New Features
- Support function calling api for AzureOpenAI (#7041)

### Bug Fixes / Nits
- tune prompt to get rid of KeyError in SubQ engine (#7039)
- Fix validation of Azure OpenAI keys (#7042)

## [0.7.12] - 2023-07-25

### New Features
- Added `kwargs` to `ComposableGraph` for the underlying query engines (#6990)
- Validate openai key on init (#6940)
- Added async embeddings and async RetrieverQueryEngine (#6587)
- Added async `aquery` and `async_add` to PGVectorStore (#7031)
- Added `.source_nodes` attribute to chat engine and agent responses (#7029)
- Added `OpenInferenceCallback` for storing generation data in OpenInference format (#6998)

### Bug Fixes / Nits
- Fix achat memory initialization for data agents (#7000)
- Add `print_response_stream()` to agengt/chat engine response class (#7018)

## [v0.7.11.post1] - 2023-07-20

### New Features
- Default to pydantic question generation when possible for sub-question query engine (#6979)

### Bug Fixes / Nits
- Fix returned order of messages in large chat memory (#6979) 

## [v0.7.11] - 2023-07-19

### New Features
- Added a `SentenceTransformerRerank` node post-processor for fast local re-ranking (#6934)
- Add numpy support for evaluating queries in pandas query engine (#6935)
- Add metadata filtering support for Postgres Vector Storage integration (#6968)
- Proper llama2 support for agents and query engines (#6969)

### Bug Fixes / Nits
- Added `model_name` to LLMMetadata (#6911)
- Fallback to retriever service context in query engines (#6911)
- Fixed `as_chat_engine()` ValueError with extra kwargs (#6971

## [v0.7.10.post1] - 2023-07-18

### New Features
- Add support for Replicate LLM (vicuna & llama 2!)

### Bug Fixes / Nits
- fix streaming for condense chat engine (#6958)

## [v0.7.10] - 2023-07-17

### New Features
- Add support for chroma v0.4.0 (#6937)
- Log embedding vectors to callback manager (#6962)

### Bug Fixes / Nits
- add more robust embedding timeouts (#6779)
- improved connection session management on postgres vector store (#6843)

## [v0.7.9] - 2023-07-15

### New Features
- specify `embed_model="local"` to use default local embbeddings in the service context (#6806)
- Add async `acall` endpoint to `BasePydanticProgram` (defaults to sync version). Implement for `OpenAIPydanticProgram`

### Bug Fixes / Nits
- fix null metadata for searching existing vector dbs (#6912)
- add module guide docs for `SimpleDirectoryReader` (#6916)
- make sure `CondenseQuestionChatEngine` streaming chat endpoints work even if not explicitly setting `streaming=True` in the underlying query engine.

## [v0.7.8] - 2023-07-13

### New Features
- Added embedding speed benchmark (#6876)
- Added BEIR retrieval benchmark (#6825)

### Bug Fixes / Nits
- remove toctrees from deprecated_terms (#6895)
- Relax typing dependencies (#6879)
- docs: modification to evaluation notebook (#6840)
- raise error if the model does not support functions (#6896)
- fix(bench embeddings): bug not taking into account string length (#6899)x

## [v0.7.7] - 2023-07-13

### New Features
- Improved milvus consistency support and output fields support (#6452)
- Added support for knowledge graph querying w/ cypyer+nebula (#6642)
- Added `Document.example()` to create documents for fast prototyping (#6739)
- Replace react chat engine to use native reactive agent (#6870)

### Bug Fixes / Nits
- chore: added a help message to makefile (#6861)

### Bug Fixes / Nits
- Fixed support for using SQLTableSchema context_str attribute (#6891)

## [v0.7.6] - 2023-07-12

### New Features
- Added sources to agent/chat engine responses (#6854)
- Added basic chat buffer memory to agents / chat engines (#6857)
- Adding load and search tool (#6871)
- Add simple agent benchmark (#6869)
- add agent docs  (#6866)
- add react agent (#6865)

### Breaking/Deprecated API Changes
- Replace react chat engine with native react agent (#6870)
- Set default chat mode to "best": use openai agent when possible, otherwise use react agent (#6870)

### Bug Fixes / Nits
- Fixed support for legacy vector store metadata (#6867)
- fix chroma notebook in docs (#6872)
- update LC embeddings docs (#6868)

## [v0.7.5] - 2023-07-11

### New Features
- Add `Anthropic` LLM implementation (#6855)

### Bug Fixes / Nits
- Fix indexing error in `SentenceEmbeddingOptimizer` (#6850)
- fix doc for custom embedding model (#6851)
- fix(silent error): Add validation to `SimpleDirectoryReader` (#6819)
- Fix link in docs (#6833)
- Fixes Azure gpt-35-turbo model not recognized  (#6828)
- Update Chatbot_SEC.ipynb (#6808)
- Rename leftover original name to LlamaIndex (#6792)
- patch nested traces of the same type (#6791)

## [v0.7.4] - 2023-07-08

### New Features
- `MetadataExtractor` - Documnent Metadata Augmentation via LLM-based feature extractors (#6764)

### Bug Fixes / Nits
- fixed passing in query bundle to node postprocessors (#6780)
- fixed error in callback manager with nested traces (#6791)

## [v0.7.3] - 2023-07-07

### New Features
- Sub question query engine returns source nodes of sub questions in the callback manager (#6745)
- trulens integration (#6741)
- Add sources to subquestion engine (#6745)

### Bug Fixes / Nits
- Added/Fixed streaming support to simple and condense chat engines (#6717)
- fixed `response_mode="no_text"` response synthesizer (#6755)
- fixed error setting `num_output` and `context_window` in service context (#6766)
- Fix missing as_query_engine() in tutorial (#6747)
- Fixed variable sql_query_engine in the notebook (#6778)
- fix required function fields (#6761)
- Remove usage of stop token in Prompt, SQL gen (#6782)

## [v0.7.2] - 2023-07-06

### New Features
- Support Azure OpenAI (#6718)
- Support prefix messages (e.g. system prompt) in chat engine and OpenAI agent (#6723)
- Added `CBEventType.SUB_QUESTIONS` event type for tracking sub question queries/responses (#6716)

### Bug Fixes / Nits
- Fix HF LLM output error (#6737)
- Add system message support for langchain message templates (#6743)
- Fixed applying node-postprocessors (#6749)
- Add missing `CustomLLM` import under `llama_index.llms` (#6752)
- fix(typo): `get_transformer_tokenizer_fn` (#6729)
- feat(formatting): `black[jupyter]` (#6732)
- fix(test): `test_optimizer_chinese` (#6730)

## [v0.7.1] - 2023-07-05

### New Features
- Streaming support for OpenAI agents (#6694)
- add recursive retriever + notebook example (#6682)


## [v0.7.0] - 2023-07-04

### New Features
- Index creation progress bars (#6583)

### Bug Fixes/ Nits
- Improved chat refine template (#6645)

### Breaking/Deprecated API Changes

- Change `BaseOpenAIAgent` to use `llama_index.llms.OpenAI`. Adjust `chat_history` to use `List[ChatMessage]]` as type.
- Remove (previously deprecated) `llama_index.langchain_helpers.chain_wrapper` module.
- Remove (previously deprecated) `llama_index.token_counter.token_counter` module. See [migration guide](/how_to/callbacks/token_counting_migration.html) for more details on new callback based token counting.
- Remove `ChatGPTLLMPredictor` and `HuggingFaceLLMPredictor`. See [migration guide](/how_to/customization/llms_migration_guide.html) for more details on replacements.
- Remove support for setting `cache` via `LLMPredictor` constructor.
- Update `BaseChatEngine` interface:
  - adjust `chat_history` to use `List[ChatMessage]]` as type
  - expose `chat_history` state as a property
  - support overriding `chat_history` in `chat` and `achat` endpoints
- Remove deprecated arguments for `PromptHelper`: `max_input_size`, `embedding_limit`, `max_chunk_overlap`
- Update all notebooks to use native openai integration (#6696)

## [v0.6.38] - 2023-07-02

### New Features

- add optional tqdm progress during index creation (#6583)
- Added async support for "compact" and "refine" response modes (#6590)
- [feature]add transformer tokenize functionalities for optimizer (chinese) (#6659)
- Add simple benchmark for vector store (#6670)
- Introduce `llama_index.llms` module, with new `LLM` interface, and `OpenAI`, `HuggingFaceLLM`, `LangChainLLM` implementations. (#6615)
- Evaporate pydantic program (#6666)

### Bug Fixes / Nits

- Improve metadata/node storage and retrieval for RedisVectorStore (#6678)
- Fixed node vs. document filtering in vector stores (#6677)
- add context retrieval agent notebook link to docs (#6660)
- Allow null values for the 'image' property in the ImageNode class and se… (#6661)
- Fix broken links in docs (#6669)
- update milvus to store node content (#6667)

## [v0.6.37] - 2023-06-30

### New Features

- add context augmented openai agent (#6655)

## [v0.6.36] - 2023-06-29

### New Features

- Redis support for index stores and docstores (#6575)
- DuckDB + SQL query engine notebook (#6628)
- add notebook showcasing deplot data loader (#6638)

### Bug Fixes / Nits

- More robust JSON parsing from LLM for `SelectionOutputParser` (#6610)
- bring our loaders back in line with llama-hub (#6630)
- Remove usage of SQLStructStoreIndex in notebooks (#6585)
- MD reader: remove html tags and leave linebreaks alone (#6618)
- bump min langchain version to latest version (#6632)
- Fix metadata column name in postgres vector store (#6622)
- Postgres metadata fixes (#6626, #6634)
- fixed links to dataloaders in contribution.md (#6636)
- fix: typo in docs in creating custom_llm huggingface example (#6639)
- Updated SelectionOutputParser to handle JSON objects and arrays (#6610)
- Fixed docstring argument typo (#6652)

## [v0.6.35] - 2023-06-28

- refactor structured output + pydantic programs (#6604)

### Bug Fixes / Nits

- Fix serialization for OpenSearch vector stores (#6612)
- patch docs relationships (#6606)
- Bug fix for ignoring directories while parsing git repo (#4196)
- updated Chroma notebook (#6572)
- Backport old node name (#6614)
- Add the ability to change chroma implementation (#6601)

## [v0.6.34] - 2023-06-26

### Patch Update (v0.6.34.post1)

- Patch imports for Document obj for backwards compatibility (#6597)

### New Features

- New `TextNode`/`Document` object classes based on pydantic (#6586)
- `TextNode`/`Document` objects support metadata customization (metadata templates, exclude metadata from LLM or embeddings) (#6586)
- Nodes no longer require flat metadata dictionaries, unless the vector store you use requires it (#6586)

### Bug Fixes / Nits

- use `NLTK_DATA` env var to control NLTK download location (#6579)
- [discord] save author as metadata in group_conversations.py (#6592)
- bs4 -> beautifulsoup4 in requirements (#6582)
- negate euclidean distance (#6564)
- add df output parser notebook link to docs (#6581)

### Breaking/Deprecated API Changes

- `Node` has been renamed to `TextNode` and is imported from `llama_index.schema` (#6586)
- `TextNode` and `Document` must be instansiated with kwargs: `Document(text=text)` (#6586)
- `TextNode` (fka `Node`) has a `id_` or `node_id` property, rather than `doc_id` (#6586)
- `TextNode` and `Document` have a metadata property, which replaces the extra_info property (#6586)
- `TextNode` no longer has a `node_info` property (start/end indexes are accessed directly with `start/end_char_idx` attributes) (#6586)

## [v0.6.33] - 2023-06-25

### New Features

- Add typesense vector store (#6561)
- add df output parser (#6576)

### Bug Fixes / Nits

- Track langchain dependency via bridge module. (#6573)

## [v0.6.32] - 2023-06-23

### New Features

- add object index (#6548)
- add SQL Schema Node Mapping + SQLTableRetrieverQueryEngine + obj index fixes (#6569)
- sql refactor (NLSQLTableQueryEngine) (#6529)

### Bug Fixes / Nits

- Update vector_stores.md (#6562)
- Minor `BaseResponseBuilder` interface cleanup (#6557)
- Refactor TreeSummarize (#6550)

## [v0.6.31] - 2023-06-22

### Bug Fixes / Nits

- properly convert weaviate distance to score (#6545)
- refactor tree summarize and fix bug to not truncate context (#6550)
- fix custom KG retrieval notebook nits (#6551)

## [v0.6.30] - 2023-06-21

### New Features

- multi-selector support in router query engine (#6518)
- pydantic selector support in router query engine using OpenAI function calling API (#6518)
- streaming response support in `CondenseQuestionChatEngine` and `SimpleChatEngine` (#6524)
- metadata filtering support in `QdrantVectorStore` (#6476)
- add `PGVectorStore` to support postgres with pgvector (#6190)

### Bug Fixes / Nits

- better error handling in the mbox reader (#6248)
- Fix blank similarity score when using weaviate (#6512)
- fix for sorted nodes in `PrevNextNodePostprocessor` (#6048)

### Breaking/Deprecated API Changes

- Refactor PandasQueryEngine to take in df directly, deprecate PandasIndex (#6527)

## [v0.6.29] - 2023-06-20

### New Features

- query planning tool with OpenAI Function API (#6520)
- docs: example of kg+vector index (#6497)
- Set context window sizes for Cohere and AI21(J2 model) (#6485)

### Bug Fixes / Nits

- add default input size for Cohere and AI21 (#6485)
- docs: replace comma with colon in dict object (#6439)
- extra space in prompt and error message update (#6443)
- [Issue 6417] Fix prompt_templates docs page (#6499)
- Rip out monkey patch and update model to context window mapping (#6490)

## [v0.6.28] - 2023-06-19

### New Features

- New OpenAI Agent + Query Engine Cookbook (#6496)
- allow recursive data extraction (pydantic program) (#6503)

### Bug Fixes / Nits

- update mongo interface (#6501)
- fixes that we forgot to include for openai pydantic program (#6503) (#6504)
- Fix github pics in Airbyte notebook (#6493)

## [v0.6.27] - 2023-06-16

### New Features

- Add node doc_id filtering to weaviate (#6467)
- New `TokenCountingCallback` to customize and track embedding, prompt, and completion token usage (#6440)
- OpenAI Retrieval Function Agent (#6491)

### Breaking/Deprecated API Changes

- Deprecated current token tracking (llm predictor and embed model will no longer track tokens in the future, please use the `TokenCountingCallback` (#6440)
- Add maximal marginal relevance to the Simple Vector Store, which can be enabled as a query mode (#6446)

### Bug Fixes / Nits

- `as_chat_engine` properly inherits the current service context (#6470)
- Use namespace when deleting from pinecone (#6475)
- Fix paths when using fsspec on windows (#3778)
- Fix for using custom file readers in `SimpleDirectoryReader` (#6477)
- Edit MMR Notebook (#6486)
- FLARE fixes (#6484)

## [v0.6.26] - 2023-06-14

### New Features

- Add OpenAIAgent and tutorial notebook for "build your own agent" (#6461)
- Add OpenAIPydanticProgram (#6462)

### Bug Fixes / Nits

- Fix citation engine import (#6456)

## [v0.6.25] - 2023-06-13

### New Features

- Added FLARE query engine (#6419).

## [v0.6.24] - 2023-06-12

### New Features

- Added better support for vector store with existing data (e.g. allow configurable text key) for Pinecone and Weaviate. (#6393)
- Support batched upsert for Pineone (#6393)
- Added initial [guidance](https://github.com/microsoft/guidance/) integration. Added `GuidancePydanticProgram` for generic structured output generation and `GuidanceQuestionGenerator` for generating sub-questions in `SubQuestionQueryEngine` (#6246).

## [v0.6.23] - 2023-06-11

### Bug Fixes / Nits

- Remove hardcoded chunk size for citation query engine (#6408)
- Mongo demo improvements (#6406)
- Fix notebook (#6418)
- Cleanup RetryQuery notebook (#6381)

## [v0.6.22] - 2023-06-10

### New Features

- Added `SQLJoinQueryEngine` (generalization of `SQLAutoVectorQueryEngine`) (#6265)
- Added support for graph stores under the hood, and initial support for Nebula KG. More docs coming soon! (#2581)
- Added guideline evaluator to allow llm to provide feedback based on user guidelines (#4664)
- Added support for MongoDB Vector stores to enable Atlas knnbeta search (#6379)
- Added new CitationQueryEngine for inline citations of sources in response text (#6239)

### Bug Fixes

- Fixed bug with `delete_ref_doc` not removing all metadata from the docstore (#6192)
- FIxed bug with loading existing QDrantVectorStore (#6230)

### Miscellaneous

- Added changelog officially to github repo (#6191)

## [v0.6.21] - 2023-06-06

### New Features

- SimpleDirectoryReader has new `filename_as_id` flag to automatically set the doc_id (useful for `refresh_ref_docs()`)
- DocArray vector store integration
- Tair vector store integration
- Weights and Biases callback handler for tracing and versioning indexes
- Can initialize indexes directly from a vector store: `index = VectorStoreIndex.from_vector_store(vector_store=vector_store)`

### Bug Fixes

- Fixed multimodal notebook
- Updated/fixed the SQL tutorial in the docs

### Miscellaneous

- Minor docs updates
- Added github pull-requset templates
- Added github issue-forms

## [v0.6.20] - 2023-06-04

### New Features

- Added new JSONQueryEngine that uses JSON schema to deliver more accurate JSON query answers
- Metadata support for redis vector-store
- Added Supabase vector store integration

### Bug Fixes

- Fixed typo in text-to-sql prompt

### Breaking/Deprecated API Changes

- Removed GPT prefix from indexes (old imports/names are still supported though)

### Miscellaneous

- Major docs updates, brought important modules to the top level

## [v0.6.19] - 2023-06-02

### New Features

- Added agent tool abstraction for llama-hub data loaders

### Miscellaneous

- Minor doc updates

## [v0.6.18] - 2023-06-02

### Miscellaneous

- Added `Discover LlamaIndex` video series to the tutorials docs section
- Minor docs updates<|MERGE_RESOLUTION|>--- conflicted
+++ resolved
@@ -9,13 +9,10 @@
 
 ### Bug Fixes / Nits
 - Fix string formatting in context chat engine (#7050)
-<<<<<<< HEAD
 - Fixed tracing for async events (#7052)
-=======
 - Less strict triplet extraction for KGs (#7059)
 - Add configurable limit to KG data retrieved (#7059)
 - Nebula connection improvements (#7059)
->>>>>>> 779e7fc5
 
 ## [0.7.13] - 2023-07-26
 
