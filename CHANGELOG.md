# ChangeLog

## Unreleased

### New Features

- Added support for fine-tuning cross encoders (#7705)
<<<<<<< HEAD
- Added `QueryFusionRetriever` for merging multiple retrievers + query augmentation (#8100)
=======
- Added `nb-clean` to `pre-commit` to minimize PR diffs (#8108)
>>>>>>> 227e52c3

### Bug Fixes / Nits

- Improved the `BM25Retriever` interface to accept `BaseNode` objects (#8096)
- Fixed bug with `BM25Retriever` tokenizer not working as expected (#8096)
- Brought mypy to pass in Python 3.8 (#8107)

## [0.8.44] - 2023-10-12

### New Features

- add pgvector sql query engine (#8087)
- Added HoneyHive one-click observability (#7944)
- Add support for both SQLAlchemy V1 and V2 (#8060)

## [0.8.43.post1] - 2023-10-11

### New Features

- Moves `codespell` to `pre-commit` (#8040)
- Added `prettier` for autoformatting extensions besides `.py` (#8072)

### Bug Fixes / Nits

- Fixed forgotten f-str in `HuggingFaceLLM` (#8075)
- Relaxed numpy/panadas reqs

## [0.8.43] - 2023-10-10

### New Features

- Added support for `GradientEmbedding` embed models (#8050)

### Bug Fixes / Nits

- added `messages_to_prompt` kwarg to `HuggingFaceLLM` (#8054)
- improved selection and sql parsing for open-source models (#8054)
- fixed bug when agents hallucinate too many kwargs for a tool (#8054)
- improved prompts and debugging for selection+question generation (#8056)

## [0.8.42] - 2023-10-10

### New Features

- `LocalAI` more intuitive module-level var names (#8028)
- Enable `codespell` for markdown docs (#7972)
- add unstructured table element node parser (#8036)
- Add: Async upserting for Qdrant vector store (#7968)
- Add cohere llm (#8023)

### Bug Fixes / Nits

- Parse multi-line outputs in react agent answers (#8029)
- Add properly named kwargs to keyword `as_retriever` calls (#8011)
- Updating Reference to RAGAS LlamaIndex Integration (#8035)
- Vectara bugfix (#8032)
- Fix: ChromaVectorStore can attempt to add in excess of chromadb batch… (#8019)
- Fix get_content method in Mbox reader (#8012)
- Apply kwarg filters in WeaviateVectorStore (#8017)
- Avoid ZeroDivisionError (#8027)
- `LocalAI` intuitive module-level var names (#8028)
- zep/fix: imports & typing (#8030)
- refactor: use `str.join` (#8020)
- use proper metadata str for node parsing (#7987)

## [0.8.41] - 2023-10-07

### New Features

- You.com retriever (#8024)
- Pull fields from mongodb into metadata with `metadata_names` argument (#8001)
- Simplified `LocalAI.__init__` preserving the same behaviors (#7982)

### Bug Fixes / Nits

- Use longest metadata string for metadata aware text splitting (#7987)
- Handle lists of strings in mongodb reader (#8002)
- Removes `OpenAI.class_type` as it was dead code (#7983)
- Fixing `HuggingFaceLLM.device_map` type hint (#7989)

## [0.8.40] - 2023-10-05

### New Features

- Added support for `Clarifai` LLM (#7967)
- Add support for function fine-tuning (#7971)

### Breaking Changes

- Update document summary index (#7815)
  - change default retrieval mode to embedding
  - embed summaries into vector store by default at indexing time (instead of calculating embedding on the fly)
  - support configuring top k in llm retriever

## [0.8.39] - 2023-10-03

### New Features

- Added support for pydantic object outputs with query engines (#7893)
- `ClarifaiEmbedding` class added for embedding support (#7940)
- Markdown node parser, flat file reader and simple file node parser (#7863)
- Added support for mongdb atlas `$vectorSearch` (#7866)

### Bug Fixes / Nits

- Adds support for using message metadata in discord reader (#7906)
- Fix `LocalAI` chat capability without `max_tokens` (#7942)
- Added `codespell` for automated checking (#7941)
- `ruff` modernization and autofixes (#7889)
- Implement own SQLDatabase class (#7929)
- Update LlamaCPP context_params property (#7945)
- fix duplicate embedding (#7949)
- Adds `codespell` tool for enforcing good spelling (#7941)
- Supporting `mypy` local usage with `venv` (#7952)
- Vectara - minor update (#7954)
- Avoiding `pydantic` reinstalls in CI (#7956)
- move tree_sitter_languages into data_requirements.txt (#7955)
- Add `cache_okay` param to `PGVectorStore` to help suppress TSVector warnings (#7950)

## [0.8.38] - 2023-10-02

### New Features

- Updated `KeywordNodePostprocessor` to use spacy to support more languages (#7894)
- `LocalAI` supporting global or per-query `/chat/completions` vs `/completions` (#7921)
- Added notebook on using REBEL + Wikipedia filtering for knowledge graphs (#7919)
- Added support for `ElasticsearchEmbeddings` (#7914)

## [0.8.37] - 2023-09-30

### New Features

- Supporting `LocalAI` LLMs (#7913)
- Validations protecting against misconfigured chunk sizes (#7917)

### Bug Fixes / Nits

- Simplify NL SQL response to SQL parsing, with expanded NL SQL prompt (#7868)
- Improve vector store retrieval speed for vectordb integrations (#7876)
- Added replacing {{ and }}, and fixed JSON parsing recursion (#7888)
- Nice-ified JSON decoding error (#7891)
- Nice-ified SQL error from LLM not providing SQL (#7900)
- Nice-ified `ImportError` for `HuggingFaceLLM` (#7904)
- eval fixes: fix dataset response generation, add score to evaluators (#7915)

## [0.8.36] - 2023-09-27

### New Features

- add "build RAG from scratch notebook" - OSS/local (#7864)

### Bug Fixes / Nits

- Fix elasticsearch hybrid scoring (#7852)
- Replace `get_color_mapping` and `print_text` Langchain dependency with internal implementation (#7845)
- Fix async streaming with azure (#7856)
- Avoid `NotImplementedError()` in sub question generator (#7855)
- Patch predibase initialization (#7859)
- Bumped min langchain version and changed prompt imports from langchain (#7862)

## [0.8.35] - 2023-09-27

### Bug Fixes / Nits

- Fix dropping textnodes in recursive retriever (#7840)
- share callback_manager between agent and its llm when callback_manager is None (#7844)
- fix pandas query engine (#7847)

## [0.8.34] - 2023-09-26

### New Features

- Added `Konko` LLM support (#7775)
- Add before/after context sentence (#7821)
- EverlyAI integration with LlamaIndex through OpenAI library (#7820)
- add Arize Phoenix tracer to global handlers (#7835)

### Bug Fixes / Nits

- Normalize scores returned from ElasticSearch vector store (#7792)
- Fixed `refresh_ref_docs()` bug with order of operations (#7664)
- Delay postgresql connection for `PGVectorStore` until actually needed (#7793)
- Fix KeyError in delete method of `SimpleVectorStore` related to metadata filters (#7829)
- Fix KeyError in delete method of `SimpleVectorStore` related to metadata filters (#7831)
- Addressing PyYAML import error (#7784)
- ElasticsearchStore: Update User-Agent + Add example docker compose (#7832)
- `StorageContext.persist` supporting `Path` (#7783)
- Update ollama.py (#7839)
- fix bug for self.\_session_pool (#7834)

## [0.8.33] - 2023-09-25

### New Features

- add pairwise evaluator + benchmark auto-merging retriever (#7810)

### Bug Fixes / Nits

- Minor cleanup in embedding class (#7813)
- Misc updates to `OpenAIEmbedding` (#7811)

## [0.8.32] - 2023-09-24

### New Features

- Added native support for `HuggingFaceEmbedding`, `InstructorEmbedding`, and `OptimumEmbedding` (#7795)
- Added metadata filtering and hybrid search to MyScale vector store (#7780)
- Allowing custom text field name for Milvus (#7790)
- Add support for `vector_store_query_mode` to `VectorIndexAutoRetriever` (#7797)

### Bug Fixes / Nits

- Update `LanceDBVectorStore` to handle score and distance (#7754)
- Pass LLM to `memory_cls` in `CondenseQuestionChatEngine` (#7785)

## [0.8.31] - 2023-09-22

### New Features

- add pydantic metadata extractor (#7778)
- Allow users to set the embedding dimensions in azure cognitive vector store (#7734)
- Add semantic similarity evaluator (#7770)

### Bug Fixes / Nits

- 📝docs: Update Chatbot Tutorial and Notebook (#7767)
- Fixed response synthesizers with empty nodes (#7773)
- Fix `NotImplementedError` in auto vector retriever (#7764)
- Multiple kwargs values in "KnowledgeGraphQueryEngine" bug-fix (#7763)
- Allow setting azure cognitive search dimensionality (#7734)
- Pass service context to index for dataset generator (#7748)
- Fix output parsers for selector templates (#7774)
- Update Chatbot_SEC.ipynb (#7711)
- linter/typechecker-friendly improvements to cassandra test (#7771)
- Expose debug option of `PgVectorStore` (#7776)
- llms/openai: fix Azure OpenAI by considering `prompt_filter_results` field (#7755)

## [0.8.30] - 2023-09-21

### New Features

- Add support for `gpt-3.5-turbo-instruct` (#7729)
- Add support for `TimescaleVectorStore` (#7727)
- Added `LongContextReorder` for lost-in-the-middle issues (#7719)
- Add retrieval evals (#7738)

### Bug Fixes / Nits

- Added node post-processors to async context chat engine (#7731)
- Added unique index name for postgres tsv column (#7741)

## [0.8.29.post1] - 2023-09-18

### Bug Fixes / Nits

- Fix langchain import error for embeddings (#7714)

## [0.8.29] - 2023-09-18

### New Features

- Added metadata filtering to the base simple vector store (#7564)
- add low-level router guide (#7708)
- Add CustomQueryEngine class (#7703)

### Bug Fixes / Nits

- Fix context window metadata in lite-llm (#7696)

## [0.8.28] - 2023-09-16

### New Features

- Add CorrectnessEvaluator (#7661)
- Added support for `Ollama` LLMs (#7635)
- Added `HWPReader` (#7672)
- Simplified portkey LLM interface (#7669)
- Added async operation support to `ElasticsearchStore` vector store (#7613)
- Added support for `LiteLLM` (#7600)
- Added batch evaluation runner (#7692)

### Bug Fixes / Nits

- Avoid `NotImplementedError` for async langchain embeddings (#7668)
- Imrpoved reliability of LLM selectors (#7678)
- Fixed `query_wrapper_prompt` and `system_prompt` for output parsers and completion models (#7678)
- Fixed node attribute inheritance in citation query engine (#7675)

### Breaking Changes

- Refactor and update `BaseEvaluator` interface to be more consistent (#7661)
  - Use `evaluate` function for generic input
  - Use `evaluate_response` function with `Response` objects from llama index query engine
- Update existing evaluators with more explicit naming
  - `ResponseEvaluator` -> `FaithfulnessEvaluator`
  - `QueryResponseEvaluator` -> `RelevancyEvaluator`
  - old names are kept as class aliases for backwards compatibility

## [0.8.27] - 2023-09-14

### New Features

- add low-level tutorial section (#7673)

### Bug Fixes / Nits

- default delta should be a dict (#7665)
- better query wrapper logic on LLMPredictor (#7667)

## [0.8.26] - 2023-09-12

### New Features

- add non-linear embedding adapter (#7658)
- Add "finetune + RAG" evaluation to knowledge fine-tuning notebook (#7643)

### Bug Fixes / Nits

- Fixed chunk-overlap for sentence splitter (#7590)

## [0.8.25] - 2023-09-12

### New Features

- Added `AGENT_STEP` callback event type (#7652)

### Bug Fixes / Nits

- Allowed `simple` mode to work with `as_chat_engine()` (#7637)
- Fixed index error in azure streaming (#7646)
- Removed `pdb` from llama-cpp (#7651)

## [0.8.24] - 2023-09-11

## New Features

- guide: fine-tuning to memorize knowledge (#7626)
- added ability to customize prompt template for eval modules (#7626)

### Bug Fixes

- Properly detect `llama-cpp-python` version for loading the default GGML or GGUF `llama2-chat-13b` model (#7616)
- Pass in `summary_template` properly with `RetrieverQueryEngine.from_args()` (#7621)
- Fix span types in wandb callback (#7631)

## [0.8.23] - 2023-09-09

### Bug Fixes

- Make sure context and system prompt is included in prompt for first chat for llama2 (#7597)
- Avoid negative chunk size error in refine process (#7607)
- Fix relationships for small documents in hierarchical node parser (#7611)
- Update Anyscale Endpoints integration with full streaming and async support (#7602)
- Better support of passing credentials as LLM constructor args in `OpenAI`, `AzureOpenAI`, and `Anyscale` (#7602)

### Breaking Changes

- Update milvus vector store to support filters and dynamic schemas (#7286)
  - See the [updated notebook](https://gpt-index.readthedocs.io/en/stable/examples/vector_stores/MilvusIndexDemo.html) for usage
- Added NLTK to core dependencies to support the default sentence splitter (#7606)

## [0.8.22] - 2023-09-07

### New Features

- Added support for ElasticSearch Vector Store (#7543)

### Bug Fixes / Nits

- Fixed small `_index` bug in `ElasticSearchReader` (#7570)
- Fixed bug with prompt helper settings in global service contexts (#7576)
- Remove newlines from openai embeddings again (#7588)
- Fixed small bug with setting `query_wrapper_prompt` in the service context (#7585)

### Breaking/Deprecated API Changes

- Clean up vector store interface to use `BaseNode` instead of `NodeWithEmbedding`
  - For majority of users, this is a no-op change
  - For users directly operating with the `VectorStore` abstraction and manually constructing `NodeWithEmbedding` objects, this is a minor breaking change. Use `TextNode` with `embedding` set directly, instead of `NodeWithEmbedding`.

## [0.8.21] - 2023-09-06

### New Features

- add embedding adapter fine-tuning engine + guide (#7565)
- Added support for Azure Cognitive Search vector store (#7469)
- Support delete in supabase (#6951)
- Added support for Espilla vector store (#7539)
- Added support for AnyScale LLM (#7497)

### Bug Fixes / Nits

- Default to user-configurable top-k in `VectorIndexAutoRetriever` (#7556)
- Catch validation errors for structured responses (#7523)
- Fix streaming refine template (#7561)

## [0.8.20] - 2023-09-04

### New Features

- Added Portkey LLM integration (#7508)
- Support postgres/pgvector hybrid search (#7501)
- upgrade recursive retriever node reference notebook (#7537)

## [0.8.19] - 2023-09-03

### New Features

- replace list index with summary index (#7478)
- rename list index to summary index part 2 (#7531)

## [0.8.18] - 2023-09-03

### New Features

- add agent finetuning guide (#7526)

## [0.8.17] - 2023-09-02

### New Features

- Make (some) loaders serializable (#7498)
- add node references to recursive retrieval (#7522)

### Bug Fixes / Nits

- Raise informative error when metadata is too large during splitting (#7513)
- Allow langchain splitter in simple node parser (#7517)

## [0.8.16] - 2023-09-01

### Bug Fixes / Nits

- fix link to Marvin notebook in docs (#7504)
- Ensure metadata is not `None` in `SimpleWebPageReader` (#7499)
- Fixed KGIndex visualization (#7493)
- Improved empty response in KG Index (#7493)

## [0.8.15] - 2023-08-31

### New Features

- Added support for `MarvinEntityExtractor` metadata extractor (#7438)
- Added a url_metadata callback to SimpleWebPageReader (#7445)
- Expanded callback logging events (#7472)

### Bug Fixes / Nits

- Only convert newlines to spaces for text 001 embedding models in OpenAI (#7484)
- Fix `KnowledgeGraphRagRetriever` for non-nebula indexes (#7488)
- Support defined embedding dimension in `PGVectorStore` (#7491)
- Greatly improved similarity calculation speed for the base vector store (#7494)

## [0.8.14] - 2023-08-30

### New Features

- feat: non-kg heterogeneous graph support in Graph RAG (#7459)
- rag guide (#7480)

### Bug Fixes / Nits

- Improve openai fine-tuned model parsing (#7474)
- doing some code de-duplication (#7468)
- support both str and templates for query_wrapper_prompt in HF LLMs (#7473)

## [0.8.13] - 2023-08-29

### New Features

- Add embedding finetuning (#7452)
- Added support for RunGPT LLM (#7401)
- Integration guide and notebook with DeepEval (#7425)
- Added `VectorIndex` and `VectaraRetriever` as a managed index (#7440)
- Added support for `to_tool_list` to detect and use async functions (#7282)

## [0.8.12] - 2023-08-28

### New Features

- add openai finetuning class (#7442)
- Service Context to/from dict (#7395)
- add finetuning guide (#7429)

### Smaller Features / Nits / Bug Fixes

- Add example how to run FalkorDB docker (#7441)
- Update root.md to use get_response_synthesizer expected type. (#7437)
- Bugfix MonsterAPI Pydantic version v2/v1 support. Doc Update (#7432)

## [0.8.11.post3] - 2023-08-27

### New Features

- AutoMergingRetriever (#7420)

## [0.8.10.post1] - 2023-08-25

### New Features

- Added support for `MonsterLLM` using MonsterAPI (#7343)
- Support comments fields in NebulaGraphStore and int type VID (#7402)
- Added configurable endpoint for DynamoDB (#6777)
- Add structured answer filtering for Refine response synthesizer (#7317)

### Bug Fixes / Nits

- Use `utf-8` for json file reader (#7390)
- Fix entity extractor initialization (#7407)

## [0.8.9] - 2023-08-24

### New Features

- Added support for FalkorDB/RedisGraph graph store (#7346)
- Added directed sub-graph RAG (#7378)
- Added support for `BM25Retriever` (#7342)

### Bug Fixes / Nits

- Added `max_tokens` to `Xinference` LLM (#7372)
- Support cache dir creation in multithreaded apps (#7365)
- Ensure temperature is a float for openai (#7382)
- Remove duplicate subjects in knowledge graph retriever (#7378)
- Added support for both pydantic v1 and v2 to allow other apps to move forward (#7394)

### Breaking/Deprecated API Changes

- Refactor prompt template (#7319)
  - Use `BasePromptTemplate` for generic typing
  - Use `PromptTemplate`, `ChatPromptTemplate`, `SelectorPromptTemplate` as core implementations
  - Use `LangchainPromptTemplate` for compatibility with Langchain prompt templates
  - Fully replace specific prompt classes (e.g. `SummaryPrompt`) with generic `BasePromptTemplate` for typing in codebase.
  - Keep `Prompt` as an alias for `PromptTemplate` for backwards compatibility.
  - BREAKING CHANGE: remove support for `Prompt.from_langchain_prompt`, please use `template=LangchainPromptTemplate(lc_template)` instead.

## [0.8.8] - 2023-08-23

### New Features

- `OpenAIFineTuningHandler` for collecting LLM inputs/outputs for OpenAI fine tuning (#7367)

### Bug Fixes / Nits

- Add support for `claude-instant-1.2` (#7369)

## [0.8.7] - 2023-08-22

### New Features

- Support fine-tuned OpenAI models (#7364)
- Added support for Cassandra vector store (#6784)
- Support pydantic fields in tool functions (#7348)

### Bug Fixes / Nits

- Fix infinite looping with forced function call in `OpenAIAgent` (#7363)

## [0.8.6] - 2023-08-22

### New Features

- auto vs. recursive retriever notebook (#7353)
- Reader and Vector Store for BagelDB with example notebooks (#7311)

### Bug Fixes / Nits

- Use service context for intermediate index in retry source query engine (#7341)
- temp fix for prompt helper + chat models (#7350)
- Properly skip unit-tests when packages not installed (#7351)

## [0.8.5.post2] - 2023-08-20

### New Features

- Added FireStore docstore/index store support (#7305)
- add recursive agent notebook (#7330)

### Bug Fixes / Nits

- Fix Azure pydantic error (#7329)
- fix callback trace ids (make them a context var) (#7331)

## [0.8.5.post1] - 2023-08-18

### New Features

- Awadb Vector Store (#7291)

### Bug Fixes / Nits

- Fix bug in OpenAI llm temperature type

## [0.8.5] - 2023-08-18

### New Features

- Expose a system prompt/query wrapper prompt in the service context for open-source LLMs (#6647)
- Changed default MyScale index format to `MSTG` (#7288)
- Added tracing to chat engines/agents (#7304)
- move LLM and embeddings to pydantic (#7289)

### Bug Fixes / Nits

- Fix sentence splitter bug (#7303)
- Fix sentence splitter infinite loop (#7295)

## [0.8.4] - 2023-08-17

### Bug Fixes / Nits

- Improve SQL Query parsing (#7283)
- Fix loading embed_model from global service context (#7284)
- Limit langchain version until we migrate to pydantic v2 (#7297)

## [0.8.3] - 2023-08-16

### New Features

- Added Knowledge Graph RAG Retriever (#7204)

### Bug Fixes / Nits

- accept `api_key` kwarg in OpenAI LLM class constructor (#7263)
- Fix to create separate queue instances for separate instances of `StreamingAgentChatResponse` (#7264)

## [0.8.2.post1] - 2023-08-14

### New Features

- Added support for Rockset as a vector store (#7111)

### Bug Fixes

- Fixed bug in service context definition that could disable LLM (#7261)

## [0.8.2] - 2023-08-14

### New Features

- Enable the LLM or embedding model to be disabled by setting to `None` in the service context (#7255)
- Resolve nearly any huggingface embedding model using the `embed_model="local:<model_name>"` syntax (#7255)
- Async tool-calling support (#7239)

### Bug Fixes / Nits

- Updated supabase kwargs for add and query (#7103)
- Small tweak to default prompts to allow for more general purpose queries (#7254)
- Make callback manager optional for `CustomLLM` + docs update (#7257)

## [0.8.1] - 2023-08-13

### New Features

- feat: add node_postprocessors to ContextChatEngine (#7232)
- add ensemble query engine tutorial (#7247)

### Smaller Features

- Allow EMPTY keys for Fastchat/local OpenAI API endpoints (#7224)

## [0.8.0] - 2023-08-11

### New Features

- Added "LLAMA_INDEX_CACHE_DIR" to control cached files (#7233)
- Default to pydantic selectors when possible (#7154, #7223)
- Remove the need for langchain wrappers on `embed_model` in the service context (#7157)
- Metadata extractors take an `LLM` object now, in addition to `LLMPredictor` (#7202)
- Added local mode + fallback to llama.cpp + llama2 (#7200)
- Added local fallback for embeddings to `BAAI/bge-small-en` (#7200)
- Added `SentenceWindowNodeParser` + `MetadataReplacementPostProcessor` (#7211)

### Breaking Changes

- Change default LLM to gpt-3.5-turbo from text-davinci-003 (#7223)
- Change prompts for compact/refine/tree_summarize to work better with gpt-3.5-turbo (#7150, #7179, #7223)
- Increase default LLM temperature to 0.1 (#7180)

## [0.7.24.post1] - 2023-08-11

### Other Changes

- Reverted #7223 changes to defaults (#7235)

## [0.7.24] - 2023-08-10

### New Features

- Default to pydantic selectors when possible (#7154, #7223)
- Remove the need for langchain wrappers on `embed_model` in the service context (#7157)
- Metadata extractors take an `LLM` object now, in addition to `LLMPredictor` (#7202)
- Added local mode + fallback to llama.cpp + llama2 (#7200)
- Added local fallback for embeddings to `BAAI/bge-small-en` (#7200)
- Added `SentenceWindowNodeParser` + `MetadataReplacementPostProcessor` (#7211)

### Breaking Changes

- Change default LLM to gpt-3.5-turbo from text-davinci-003 (#7223)
- Change prompts for compact/refine/tree_summarize to work better with gpt-3.5-turbo (#7150, #7179, #7223)
- Increase default LLM temperature to 0.1 (#7180)

### Other Changes

- docs: Improvements to Mendable Search (#7220)
- Refactor openai agent (#7077)

### Bug Fixes / Nits

- Use `1 - cosine_distance` for pgvector/postgres vector db (#7217)
- fix metadata formatting and extraction (#7216)
- fix(readers): Fix non-ASCII JSON Reader bug (#7086)
- Chore: change PgVectorStore variable name from `sim` to `distance` for clarity (#7226)

## [0.7.23] - 2023-08-10

### Bug Fixes / Nits

- Fixed metadata formatting with custom tempalates and inheritance (#7216)

## [0.7.23] - 2023-08-10

### New Features

- Add "one click observability" page to docs (#7183)
- Added Xorbits inference for local deployments (#7151)
- Added Zep vector store integration (#7203)
- feat/zep vectorstore (#7203)

### Bug Fixes / Nits

- Update the default `EntityExtractor` model (#7209)
- Make `ChatMemoryBuffer` pickleable (#7205)
- Refactored `BaseOpenAIAgent` (#7077)

## [0.7.22] - 2023-08-08

### New Features

- add ensemble retriever notebook (#7190)
- DOCS: added local llama2 notebook (#7146)

### Bug Fixes / Nits

- Fix for `AttributeError: 'OpenAIAgent' object has no attribute 'callback_manager'` by calling super constructor within `BaseOpenAIAgent`
- Remove backticks from nebula queries (#7192)

## [0.7.21] - 2023-08-07

### New Features

- Added an `EntityExtractor` for metadata extraction (#7163)

## [0.7.20] - 2023-08-06

### New Features

- add router module docs (#7171)
- add retriever router (#7166)

### New Features

- Added a `RouterRetriever` for routing queries to specific retrievers (#7166)

### Bug Fixes / Nits

- Fix for issue where having multiple concurrent streamed responses from `OpenAIAgent` would result in interleaving of tokens across each response stream. (#7164)
- fix llms callbacks issue (args[0] error) (#7165)

## [0.7.19] - 2023-08-04

### New Features

- Added metadata filtering to weaviate (#7130)
- Added token counting (and all callbacks) to agents and streaming (#7122)

## [0.7.18] - 2023-08-03

### New Features

- Added `to/from_string` and `to/from_dict` methods to memory objects (#7128)
- Include columns comments from db tables in table info for SQL queries (#7124)
- Add Neo4j support (#7122)

### Bug Fixes / Nits

- Added `Azure AD` validation support to the `AzureOpenAI` class (#7127)
- add `flush=True` when printing agent/chat engine response stream (#7129)
- Added `Azure AD` support to the `AzureOpenAI` class (#7127)
- Update LLM question generator prompt to mention JSON markdown (#7105)
- Fixed `astream_chat` in chat engines (#7139)

## [0.7.17] - 2023-08-02

### New Features

- Update `ReActAgent` to support memory modules (minor breaking change since the constructor takes `memory` instead of `chat_history`, but the main `from_tools` method remains backward compatible.) (#7116)
- Update `ReActAgent` to support streaming (#7119)
- Added Neo4j graph store and query engine integrations (#7122)
- add object streaming (#7117)

## [0.7.16] - 2023-07-30

### New Features

- Chat source nodes (#7078)

## [0.7.15] - 2023-07-29

### Bug Fixes / Nits

- anthropic api key customization (#7082)
- Fix broken link to API reference in Contributor Docs (#7080)
- Update vector store docs (#7076)
- Update comment (#7073)

## [0.7.14] - 2023-07-28

### New Features

- Added HotpotQADistractor benchmark evaluator (#7034)
- Add metadata filter and delete support for LanceDB (#7048)
- Use MetadataFilters in opensearch (#7005)
- Added support for `KuzuGraphStore` (#6970)
- Added `kg_triplet_extract_fn` to customize how KGs are built (#7068)

### Bug Fixes / Nits

- Fix string formatting in context chat engine (#7050)
- Fixed tracing for async events (#7052)
- Less strict triplet extraction for KGs (#7059)
- Add configurable limit to KG data retrieved (#7059)
- Nebula connection improvements (#7059)
- Bug fix in building source nodes for agent response (#7067)

## [0.7.13] - 2023-07-26

### New Features

- Support function calling api for AzureOpenAI (#7041)

### Bug Fixes / Nits

- tune prompt to get rid of KeyError in SubQ engine (#7039)
- Fix validation of Azure OpenAI keys (#7042)

## [0.7.12] - 2023-07-25

### New Features

- Added `kwargs` to `ComposableGraph` for the underlying query engines (#6990)
- Validate openai key on init (#6940)
- Added async embeddings and async RetrieverQueryEngine (#6587)
- Added async `aquery` and `async_add` to PGVectorStore (#7031)
- Added `.source_nodes` attribute to chat engine and agent responses (#7029)
- Added `OpenInferenceCallback` for storing generation data in OpenInference format (#6998)

### Bug Fixes / Nits

- Fix achat memory initialization for data agents (#7000)
- Add `print_response_stream()` to agengt/chat engine response class (#7018)

### Bug Fixes / Nits

- Fix achat memory initialization for data agents (#7000)
- Add `print_response_stream()` to agengt/chat engine response class (#7018)

## [v0.7.11.post1] - 2023-07-20

### New Features

- Default to pydantic question generation when possible for sub-question query engine (#6979)

### Bug Fixes / Nits

- Fix returned order of messages in large chat memory (#6979)

## [v0.7.11] - 2023-07-19

### New Features

- Added a `SentenceTransformerRerank` node post-processor for fast local re-ranking (#6934)
- Add numpy support for evaluating queries in pandas query engine (#6935)
- Add metadata filtering support for Postgres Vector Storage integration (#6968)
- Proper llama2 support for agents and query engines (#6969)

### Bug Fixes / Nits

- Added `model_name` to LLMMetadata (#6911)
- Fallback to retriever service context in query engines (#6911)
- Fixed `as_chat_engine()` ValueError with extra kwargs (#6971

## [v0.7.10.post1] - 2023-07-18

### New Features

- Add support for Replicate LLM (vicuna & llama 2!)

### Bug Fixes / Nits

- fix streaming for condense chat engine (#6958)

## [v0.7.10] - 2023-07-17

### New Features

- Add support for chroma v0.4.0 (#6937)
- Log embedding vectors to callback manager (#6962)

### Bug Fixes / Nits

- add more robust embedding timeouts (#6779)
- improved connection session management on postgres vector store (#6843)

## [v0.7.9] - 2023-07-15

### New Features

- specify `embed_model="local"` to use default local embbeddings in the service context (#6806)
- Add async `acall` endpoint to `BasePydanticProgram` (defaults to sync version). Implement for `OpenAIPydanticProgram`

### Bug Fixes / Nits

- fix null metadata for searching existing vector dbs (#6912)
- add module guide docs for `SimpleDirectoryReader` (#6916)
- make sure `CondenseQuestionChatEngine` streaming chat endpoints work even if not explicitly setting `streaming=True` in the underlying query engine.

## [v0.7.8] - 2023-07-13

### New Features

- Added embedding speed benchmark (#6876)
- Added BEIR retrieval benchmark (#6825)

### Bug Fixes / Nits

- remove toctrees from deprecated_terms (#6895)
- Relax typing dependencies (#6879)
- docs: modification to evaluation notebook (#6840)
- raise error if the model does not support functions (#6896)
- fix(bench embeddings): bug not taking into account string length (#6899)x

## [v0.7.7] - 2023-07-13

### New Features

- Improved milvus consistency support and output fields support (#6452)
- Added support for knowledge graph querying w/ cypyer+nebula (#6642)
- Added `Document.example()` to create documents for fast prototyping (#6739)
- Replace react chat engine to use native reactive agent (#6870)

### Bug Fixes / Nits

- chore: added a help message to makefile (#6861)

### Bug Fixes / Nits

- Fixed support for using SQLTableSchema context_str attribute (#6891)

## [v0.7.6] - 2023-07-12

### New Features

- Added sources to agent/chat engine responses (#6854)
- Added basic chat buffer memory to agents / chat engines (#6857)
- Adding load and search tool (#6871)
- Add simple agent benchmark (#6869)
- add agent docs (#6866)
- add react agent (#6865)

### Breaking/Deprecated API Changes

- Replace react chat engine with native react agent (#6870)
- Set default chat mode to "best": use openai agent when possible, otherwise use react agent (#6870)

### Bug Fixes / Nits

- Fixed support for legacy vector store metadata (#6867)
- fix chroma notebook in docs (#6872)
- update LC embeddings docs (#6868)

## [v0.7.5] - 2023-07-11

### New Features

- Add `Anthropic` LLM implementation (#6855)

### Bug Fixes / Nits

- Fix indexing error in `SentenceEmbeddingOptimizer` (#6850)
- fix doc for custom embedding model (#6851)
- fix(silent error): Add validation to `SimpleDirectoryReader` (#6819)
- Fix link in docs (#6833)
- Fixes Azure gpt-35-turbo model not recognized (#6828)
- Update Chatbot_SEC.ipynb (#6808)
- Rename leftover original name to LlamaIndex (#6792)
- patch nested traces of the same type (#6791)

## [v0.7.4] - 2023-07-08

### New Features

- `MetadataExtractor` - Documnent Metadata Augmentation via LLM-based feature extractors (#6764)

### Bug Fixes / Nits

- fixed passing in query bundle to node postprocessors (#6780)
- fixed error in callback manager with nested traces (#6791)

## [v0.7.3] - 2023-07-07

### New Features

- Sub question query engine returns source nodes of sub questions in the callback manager (#6745)
- trulens integration (#6741)
- Add sources to subquestion engine (#6745)

### Bug Fixes / Nits

- Added/Fixed streaming support to simple and condense chat engines (#6717)
- fixed `response_mode="no_text"` response synthesizer (#6755)
- fixed error setting `num_output` and `context_window` in service context (#6766)
- Fix missing as_query_engine() in tutorial (#6747)
- Fixed variable sql_query_engine in the notebook (#6778)
- fix required function fields (#6761)
- Remove usage of stop token in Prompt, SQL gen (#6782)

## [v0.7.2] - 2023-07-06

### New Features

- Support Azure OpenAI (#6718)
- Support prefix messages (e.g. system prompt) in chat engine and OpenAI agent (#6723)
- Added `CBEventType.SUB_QUESTIONS` event type for tracking sub question queries/responses (#6716)

### Bug Fixes / Nits

- Fix HF LLM output error (#6737)
- Add system message support for langchain message templates (#6743)
- Fixed applying node-postprocessors (#6749)
- Add missing `CustomLLM` import under `llama_index.llms` (#6752)
- fix(typo): `get_transformer_tokenizer_fn` (#6729)
- feat(formatting): `black[jupyter]` (#6732)
- fix(test): `test_optimizer_chinese` (#6730)

## [v0.7.1] - 2023-07-05

### New Features

- Streaming support for OpenAI agents (#6694)
- add recursive retriever + notebook example (#6682)

## [v0.7.0] - 2023-07-04

### New Features

- Index creation progress bars (#6583)

### Bug Fixes/ Nits

- Improved chat refine template (#6645)

### Breaking/Deprecated API Changes

- Change `BaseOpenAIAgent` to use `llama_index.llms.OpenAI`. Adjust `chat_history` to use `List[ChatMessage]]` as type.
- Remove (previously deprecated) `llama_index.langchain_helpers.chain_wrapper` module.
- Remove (previously deprecated) `llama_index.token_counter.token_counter` module. See [migration guide](/how_to/callbacks/token_counting_migration.html) for more details on new callback based token counting.
- Remove `ChatGPTLLMPredictor` and `HuggingFaceLLMPredictor`. See [migration guide](/how_to/customization/llms_migration_guide.html) for more details on replacements.
- Remove support for setting `cache` via `LLMPredictor` constructor.
- Update `BaseChatEngine` interface:
  - adjust `chat_history` to use `List[ChatMessage]]` as type
  - expose `chat_history` state as a property
  - support overriding `chat_history` in `chat` and `achat` endpoints
- Remove deprecated arguments for `PromptHelper`: `max_input_size`, `embedding_limit`, `max_chunk_overlap`
- Update all notebooks to use native openai integration (#6696)

## [v0.6.38] - 2023-07-02

### New Features

- add optional tqdm progress during index creation (#6583)
- Added async support for "compact" and "refine" response modes (#6590)
- [feature]add transformer tokenize functionalities for optimizer (chinese) (#6659)
- Add simple benchmark for vector store (#6670)
- Introduce `llama_index.llms` module, with new `LLM` interface, and `OpenAI`, `HuggingFaceLLM`, `LangChainLLM` implementations. (#6615)
- Evaporate pydantic program (#6666)

### Bug Fixes / Nits

- Improve metadata/node storage and retrieval for RedisVectorStore (#6678)
- Fixed node vs. document filtering in vector stores (#6677)
- add context retrieval agent notebook link to docs (#6660)
- Allow null values for the 'image' property in the ImageNode class and se… (#6661)
- Fix broken links in docs (#6669)
- update milvus to store node content (#6667)

## [v0.6.37] - 2023-06-30

### New Features

- add context augmented openai agent (#6655)

## [v0.6.36] - 2023-06-29

### New Features

- Redis support for index stores and docstores (#6575)
- DuckDB + SQL query engine notebook (#6628)
- add notebook showcasing deplot data loader (#6638)

### Bug Fixes / Nits

- More robust JSON parsing from LLM for `SelectionOutputParser` (#6610)
- bring our loaders back in line with llama-hub (#6630)
- Remove usage of SQLStructStoreIndex in notebooks (#6585)
- MD reader: remove html tags and leave linebreaks alone (#6618)
- bump min langchain version to latest version (#6632)
- Fix metadata column name in postgres vector store (#6622)
- Postgres metadata fixes (#6626, #6634)
- fixed links to dataloaders in contribution.md (#6636)
- fix: typo in docs in creating custom_llm huggingface example (#6639)
- Updated SelectionOutputParser to handle JSON objects and arrays (#6610)
- Fixed docstring argument typo (#6652)

## [v0.6.35] - 2023-06-28

- refactor structured output + pydantic programs (#6604)

### Bug Fixes / Nits

- Fix serialization for OpenSearch vector stores (#6612)
- patch docs relationships (#6606)
- Bug fix for ignoring directories while parsing git repo (#4196)
- updated Chroma notebook (#6572)
- Backport old node name (#6614)
- Add the ability to change chroma implementation (#6601)

## [v0.6.34] - 2023-06-26

### Patch Update (v0.6.34.post1)

- Patch imports for Document obj for backwards compatibility (#6597)

### New Features

- New `TextNode`/`Document` object classes based on pydantic (#6586)
- `TextNode`/`Document` objects support metadata customization (metadata templates, exclude metadata from LLM or embeddings) (#6586)
- Nodes no longer require flat metadata dictionaries, unless the vector store you use requires it (#6586)

### Bug Fixes / Nits

- use `NLTK_DATA` env var to control NLTK download location (#6579)
- [discord] save author as metadata in group_conversations.py (#6592)
- bs4 -> beautifulsoup4 in requirements (#6582)
- negate euclidean distance (#6564)
- add df output parser notebook link to docs (#6581)

### Breaking/Deprecated API Changes

- `Node` has been renamed to `TextNode` and is imported from `llama_index.schema` (#6586)
- `TextNode` and `Document` must be instantiated with kwargs: `Document(text=text)` (#6586)
- `TextNode` (fka `Node`) has a `id_` or `node_id` property, rather than `doc_id` (#6586)
- `TextNode` and `Document` have a metadata property, which replaces the extra_info property (#6586)
- `TextNode` no longer has a `node_info` property (start/end indexes are accessed directly with `start/end_char_idx` attributes) (#6586)

## [v0.6.33] - 2023-06-25

### New Features

- Add typesense vector store (#6561)
- add df output parser (#6576)

### Bug Fixes / Nits

- Track langchain dependency via bridge module. (#6573)

## [v0.6.32] - 2023-06-23

### New Features

- add object index (#6548)
- add SQL Schema Node Mapping + SQLTableRetrieverQueryEngine + obj index fixes (#6569)
- sql refactor (NLSQLTableQueryEngine) (#6529)

### Bug Fixes / Nits

- Update vector_stores.md (#6562)
- Minor `BaseResponseBuilder` interface cleanup (#6557)
- Refactor TreeSummarize (#6550)

## [v0.6.31] - 2023-06-22

### Bug Fixes / Nits

- properly convert weaviate distance to score (#6545)
- refactor tree summarize and fix bug to not truncate context (#6550)
- fix custom KG retrieval notebook nits (#6551)

## [v0.6.30] - 2023-06-21

### New Features

- multi-selector support in router query engine (#6518)
- pydantic selector support in router query engine using OpenAI function calling API (#6518)
- streaming response support in `CondenseQuestionChatEngine` and `SimpleChatEngine` (#6524)
- metadata filtering support in `QdrantVectorStore` (#6476)
- add `PGVectorStore` to support postgres with pgvector (#6190)

### Bug Fixes / Nits

- better error handling in the mbox reader (#6248)
- Fix blank similarity score when using weaviate (#6512)
- fix for sorted nodes in `PrevNextNodePostprocessor` (#6048)

### Breaking/Deprecated API Changes

- Refactor PandasQueryEngine to take in df directly, deprecate PandasIndex (#6527)

## [v0.6.29] - 2023-06-20

### New Features

- query planning tool with OpenAI Function API (#6520)
- docs: example of kg+vector index (#6497)
- Set context window sizes for Cohere and AI21(J2 model) (#6485)

### Bug Fixes / Nits

- add default input size for Cohere and AI21 (#6485)
- docs: replace comma with colon in dict object (#6439)
- extra space in prompt and error message update (#6443)
- [Issue 6417] Fix prompt_templates docs page (#6499)
- Rip out monkey patch and update model to context window mapping (#6490)

## [v0.6.28] - 2023-06-19

### New Features

- New OpenAI Agent + Query Engine Cookbook (#6496)
- allow recursive data extraction (pydantic program) (#6503)

### Bug Fixes / Nits

- update mongo interface (#6501)
- fixes that we forgot to include for openai pydantic program (#6503) (#6504)
- Fix github pics in Airbyte notebook (#6493)

## [v0.6.27] - 2023-06-16

### New Features

- Add node doc_id filtering to weaviate (#6467)
- New `TokenCountingCallback` to customize and track embedding, prompt, and completion token usage (#6440)
- OpenAI Retrieval Function Agent (#6491)

### Breaking/Deprecated API Changes

- Deprecated current token tracking (llm predictor and embed model will no longer track tokens in the future, please use the `TokenCountingCallback` (#6440)
- Add maximal marginal relevance to the Simple Vector Store, which can be enabled as a query mode (#6446)

### Bug Fixes / Nits

- `as_chat_engine` properly inherits the current service context (#6470)
- Use namespace when deleting from pinecone (#6475)
- Fix paths when using fsspec on windows (#3778)
- Fix for using custom file readers in `SimpleDirectoryReader` (#6477)
- Edit MMR Notebook (#6486)
- FLARE fixes (#6484)

## [v0.6.26] - 2023-06-14

### New Features

- Add OpenAIAgent and tutorial notebook for "build your own agent" (#6461)
- Add OpenAIPydanticProgram (#6462)

### Bug Fixes / Nits

- Fix citation engine import (#6456)

## [v0.6.25] - 2023-06-13

### New Features

- Added FLARE query engine (#6419).

## [v0.6.24] - 2023-06-12

### New Features

- Added better support for vector store with existing data (e.g. allow configurable text key) for Pinecone and Weaviate. (#6393)
- Support batched upsert for Pineone (#6393)
- Added initial [guidance](https://github.com/microsoft/guidance/) integration. Added `GuidancePydanticProgram` for generic structured output generation and `GuidanceQuestionGenerator` for generating sub-questions in `SubQuestionQueryEngine` (#6246).

## [v0.6.23] - 2023-06-11

### Bug Fixes / Nits

- Remove hardcoded chunk size for citation query engine (#6408)
- Mongo demo improvements (#6406)
- Fix notebook (#6418)
- Cleanup RetryQuery notebook (#6381)

## [v0.6.22] - 2023-06-10

### New Features

- Added `SQLJoinQueryEngine` (generalization of `SQLAutoVectorQueryEngine`) (#6265)
- Added support for graph stores under the hood, and initial support for Nebula KG. More docs coming soon! (#2581)
- Added guideline evaluator to allow llm to provide feedback based on user guidelines (#4664)
- Added support for MongoDB Vector stores to enable Atlas knnbeta search (#6379)
- Added new CitationQueryEngine for inline citations of sources in response text (#6239)

### Bug Fixes

- Fixed bug with `delete_ref_doc` not removing all metadata from the docstore (#6192)
- FIxed bug with loading existing QDrantVectorStore (#6230)

### Miscellaneous

- Added changelog officially to github repo (#6191)

## [v0.6.21] - 2023-06-06

### New Features

- SimpleDirectoryReader has new `filename_as_id` flag to automatically set the doc_id (useful for `refresh_ref_docs()`)
- DocArray vector store integration
- Tair vector store integration
- Weights and Biases callback handler for tracing and versioning indexes
- Can initialize indexes directly from a vector store: `index = VectorStoreIndex.from_vector_store(vector_store=vector_store)`

### Bug Fixes

- Fixed multimodal notebook
- Updated/fixed the SQL tutorial in the docs

### Miscellaneous

- Minor docs updates
- Added github pull-requset templates
- Added github issue-forms

## [v0.6.20] - 2023-06-04

### New Features

- Added new JSONQueryEngine that uses JSON schema to deliver more accurate JSON query answers
- Metadata support for redis vector-store
- Added Supabase vector store integration

### Bug Fixes

- Fixed typo in text-to-sql prompt

### Breaking/Deprecated API Changes

- Removed GPT prefix from indexes (old imports/names are still supported though)

### Miscellaneous

- Major docs updates, brought important modules to the top level

## [v0.6.19] - 2023-06-02

### New Features

- Added agent tool abstraction for llama-hub data loaders

### Miscellaneous

- Minor doc updates

## [v0.6.18] - 2023-06-02

### Miscellaneous

- Added `Discover LlamaIndex` video series to the tutorials docs section
- Minor docs updates<|MERGE_RESOLUTION|>--- conflicted
+++ resolved
@@ -5,11 +5,8 @@
 ### New Features
 
 - Added support for fine-tuning cross encoders (#7705)
-<<<<<<< HEAD
 - Added `QueryFusionRetriever` for merging multiple retrievers + query augmentation (#8100)
-=======
 - Added `nb-clean` to `pre-commit` to minimize PR diffs (#8108)
->>>>>>> 227e52c3
 
 ### Bug Fixes / Nits
 
