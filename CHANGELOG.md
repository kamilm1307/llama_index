--- conflicted
+++ resolved
@@ -16,11 +16,8 @@
 
 ### New Features
 
-<<<<<<< HEAD
 - Add `VoyageAIEmbedding` integration (#8634)
-=======
 - Add fine-tuning evaluator notebooks (#8596)
->>>>>>> c6dbe315
 - Add `SingleStoreDB` integration (#7991)
 - Add support for ChromaDB PersistentClient (#8582)
 - Add DataStax Astra DB support (#8609)
