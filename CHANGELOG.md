--- conflicted
+++ resolved
@@ -4,11 +4,8 @@
 
 ### New Features
 
-<<<<<<< HEAD
 - More precise testing of `OpenAILike` (#9026)
-=======
 - Added callback manager to each retriever (#8871)
->>>>>>> 1033d30a
 
 ### Bug Fixes / Nits
 
