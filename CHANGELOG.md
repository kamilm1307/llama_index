--- conflicted
+++ resolved
@@ -10,6 +10,8 @@
 
 ### New Features
 
+- Allow users to set the embedding dimensions in azure cognitive vector store (#7734)
+- Added a `CodeHierarchy` text splitter (#7450)
 - `OpenAIAgent` parallel function calling (#8738)
 - Add AI assistant agent (#8735)
 - OpenAI GPT4v Abstraction (#8719)
@@ -143,10 +145,6 @@
 
 ### New Features
 
-<<<<<<< HEAD
-- Allow users to set the embedding dimensions in azure cognitive vector store (#7734)
-- Added a `CodeHierarchy` text splitter (#7450)
-=======
 - notebook showing how to fine-tune llama2 on structured outputs (#8540)
   - added GradientAIFineTuningHandler
   - added pydantic_program_mode to ServiceContext
@@ -347,16 +345,12 @@
 ### New Features
 
 - You.com retriever (#8024)
->>>>>>> 19849ae8
 - Pull fields from mongodb into metadata with `metadata_names` argument (#8001)
 - Simplified `LocalAI.__init__` preserving the same behaviors (#7982)
 
 ### Bug Fixes / Nits
 
-<<<<<<< HEAD
-=======
 - Use longest metadata string for metadata aware text splitting (#7987)
->>>>>>> 19849ae8
 - Handle lists of strings in mongodb reader (#8002)
 - Removes `OpenAI.class_type` as it was dead code (#7983)
 - Fixing `HuggingFaceLLM.device_map` type hint (#7989)
