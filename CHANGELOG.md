# ChangeLog

## Unreleased

### New Features
<<<<<<< HEAD
- Expose a system prompt/query wrapper prompt in the service context for open-source LLMs (#6647)
=======
- Changed default MyScale index format to `MSTG` (#7288)
- Added tracing to chat engines/agents (#7304)

### Bug Fixes / Nits
- Fix sentence splitter infinite loop (#7925)
>>>>>>> 54b8510a

## [0.8.4] - 2023-08-17

### Bug Fixes / Nits
- Improve SQL Query parsing (#7283)
- Fix loading embed_model from global service context (#7284)
- Limit langchain version until we migrate to pydantic v2 (#7297)

## [0.8.3] - 2023-08-16

### New Features
- Added Knowledge Graph RAG Retriever (#7204)

### Bug Fixes / Nits
- accept `api_key` kwarg in OpenAI LLM class constructor (#7263)
- Fix to create separate queue instances for separate instances of `StreamingAgentChatResponse` (#7264)

## [0.8.2.post1] - 2023-08-14

### New Features
- Added support for Rockset as a vector store (#7111)

### Bug Fixes
- Fixed bug in service context definition that could disable LLM (#7261)

## [0.8.2] - 2023-08-14

### New Features
- Enable the LLM or embedding model to be disabled by setting to `None` in the service context (#7255)
- Resolve nearly any huggingface embedding model using the `embed_model="local:<model_name>"` syntax (#7255)
- Async tool-calling support (#7239)

### Bug Fixes / Nits
- Updated supabase kwargs for add and query (#7103)
- Small tweak to default prompts to allow for more general purpose queries (#7254)
- Make callback manager optional for `CustomLLM` + docs update (#7257)

## [0.8.1] - 2023-08-13

### New Features
- feat: add node_postprocessors to ContextChatEngine (#7232)
- add ensemble query engine tutorial (#7247)

### Smaller Features
- Allow EMPTY keys for Fastchat/local OpenAI API endpoints (#7224) 

## [0.8.0] - 2023-08-11

### New Features
- Added "LLAMA_INDEX_CACHE_DIR" to control cached files (#7233)
- Default to pydantic selectors when possible (#7154, #7223)
- Remove the need for langchain wrappers on `embed_model` in the service context (#7157)
- Metadata extractors take an `LLM` object now, in addition to `LLMPredictor` (#7202)
- Added local mode + fallback to llama.cpp + llama2 (#7200)
- Added local fallback for embeddings to `BAAI/bge-small-en` (#7200)
- Added `SentenceWindowNodeParser` + `MetadataReplacementPostProcessor` (#7211)

### Breaking Changes
- Change default LLM to gpt-3.5-turbo from text-davinci-003 (#7223)
- Change prompts for compact/refine/tree_summarize to work better with gpt-3.5-turbo (#7150, #7179, #7223)
- Increase default LLM temperature to 0.1 (#7180)

## [0.7.24.post1] - 2023-08-11

### Other Changes
- Reverted #7223 changes to defaults (#7235)

## [0.7.24] - 2023-08-10

### New Features
- Default to pydantic selectors when possible (#7154, #7223)
- Remove the need for langchain wrappers on `embed_model` in the service context (#7157)
- Metadata extractors take an `LLM` object now, in addition to `LLMPredictor` (#7202)
- Added local mode + fallback to llama.cpp + llama2 (#7200)
- Added local fallback for embeddings to `BAAI/bge-small-en` (#7200)
- Added `SentenceWindowNodeParser` + `MetadataReplacementPostProcessor` (#7211)

### Breaking Changes
- Change default LLM to gpt-3.5-turbo from text-davinci-003 (#7223)
- Change prompts for compact/refine/tree_summarize to work better with gpt-3.5-turbo (#7150, #7179, #7223)
- Increase default LLM temperature to 0.1 (#7180)

### Other Changes
- docs: Improvements to Mendable Search (#7220)
- Refactor openai agent (#7077)

### Bug Fixes / Nits
- Use `1 - cosine_distance` for pgvector/postgres vector db (#7217)
- fix metadata formatting and extraction (#7216)
- fix(readers): Fix non-ASCII JSON Reader bug (#7086)
- Chore: change PgVectorStore variable name from `sim` to `distance` for clarity (#7226)

## [0.7.23] - 2023-08-10

### Bug Fixes / Nits
- Fixed metadata formatting with custom tempalates and inheritance (#7216)

## [0.7.23] - 2023-08-10

### New Features
- Add "one click observability" page to docs (#7183)
- Added Xorbits inference for local deployments (#7151)
- Added Zep vector store integration (#7203)
- feat/zep vectorstore (#7203)

### Bug Fixes / Nits
- Update the default `EntityExtractor` model (#7209)
- Make `ChatMemoryBuffer` pickleable (#7205)
- Refactored `BaseOpenAIAgent` (#7077)

## [0.7.22] - 2023-08-08

### New Features
- add ensemble retriever notebook (#7190)
- DOCS: added local llama2 notebook (#7146)

### Bug Fixes / Nits
- Fix for `AttributeError: 'OpenAIAgent' object has no attribute 'callback_manager'` by calling super constructor within `BaseOpenAIAgent`
- Remove backticks from nebula queries (#7192)

## [0.7.21] - 2023-08-07

### New Features
- Added an `EntityExtractor` for metadata extraction (#7163)

## [0.7.20] - 2023-08-06

### New Features
- add router module docs (#7171)
- add retriever router (#7166)

### New Features
- Added a `RouterRetriever` for routing queries to specific retrievers (#7166)

### Bug Fixes / Nits
- Fix for issue where having multiple concurrent streamed responses from `OpenAIAgent` would result in interleaving of tokens across each response stream. (#7164)
- fix llms callbacks issue (args[0] error) (#7165)

## [0.7.19] - 2023-08-04

### New Features
- Added metadata filtering to weaviate (#7130)
- Added token counting (and all callbacks) to agents and streaming (#7122)

## [0.7.18] - 2023-08-03

### New Features
- Added `to/from_string` and `to/from_dict` methods to memory objects (#7128)
- Include columns comments from db tables in table info for SQL queries (#7124)
- Add Neo4j support (#7122)

### Bug Fixes / Nits
- Added `Azure AD` validation support to the `AzureOpenAI` class (#7127)
- add `flush=True` when printing agent/chat engine response stream (#7129)
- Added `Azure AD` support to the `AzureOpenAI` class (#7127)
- Update LLM question generator prompt to mention JSON markdown (#7105)
- Fixed `astream_chat` in chat engines (#7139)

## [0.7.17] - 2023-08-02

### New Features
- Update `ReActAgent` to support memory modules (minor breaking change since the constructor takes `memory` instead of `chat_history`, but the main `from_tools` method remains backward compatible.) (#7116)
- Update `ReActAgent` to support streaming (#7119)
- Added Neo4j graph store and query engine integrations (#7122)
- add object streaming (#7117)

## [0.7.16] - 2023-07-30

### New Features

- Chat source nodes (#7078)

## [0.7.15] - 2023-07-29

### Bug Fixes / Nits
- anthropic api key  customization (#7082)
- Fix broken link to API reference in Contributor Docs (#7080)
- Update vector store docs (#7076)
- Update comment (#7073)

## [0.7.14] - 2023-07-28

### New Features

- Added HotpotQADistractor benchmark evaluator (#7034)
- Add metadata filter and delete support for LanceDB (#7048)
- Use MetadataFilters in opensearch (#7005)
- Added support for `KuzuGraphStore` (#6970)
- Added `kg_triplet_extract_fn` to customize how KGs are built (#7068)

### Bug Fixes / Nits

- Fix string formatting in context chat engine (#7050)
- Fixed tracing for async events (#7052)
- Less strict triplet extraction for KGs (#7059)
- Add configurable limit to KG data retrieved (#7059)
- Nebula connection improvements (#7059)
- Bug fix in building source nodes for agent response (#7067)

## [0.7.13] - 2023-07-26

### New Features

- Support function calling api for AzureOpenAI (#7041)

### Bug Fixes / Nits

- tune prompt to get rid of KeyError in SubQ engine (#7039)
- Fix validation of Azure OpenAI keys (#7042)

## [0.7.12] - 2023-07-25

### New Features

- Added `kwargs` to `ComposableGraph` for the underlying query engines (#6990)
- Validate openai key on init (#6940)
- Added async embeddings and async RetrieverQueryEngine (#6587)
- Added async `aquery` and `async_add` to PGVectorStore (#7031)
- Added `.source_nodes` attribute to chat engine and agent responses (#7029)
- Added `OpenInferenceCallback` for storing generation data in OpenInference format (#6998)

### Bug Fixes / Nits

- Fix achat memory initialization for data agents (#7000)
- Add `print_response_stream()` to agengt/chat engine response class (#7018)

### Bug Fixes / Nits

- Fix achat memory initialization for data agents (#7000)
- Add `print_response_stream()` to agengt/chat engine response class (#7018)

## [v0.7.11.post1] - 2023-07-20

### New Features

- Default to pydantic question generation when possible for sub-question query engine (#6979)

### Bug Fixes / Nits

- Fix returned order of messages in large chat memory (#6979)

## [v0.7.11] - 2023-07-19

### New Features

- Added a `SentenceTransformerRerank` node post-processor for fast local re-ranking (#6934)
- Add numpy support for evaluating queries in pandas query engine (#6935)
- Add metadata filtering support for Postgres Vector Storage integration (#6968)
- Proper llama2 support for agents and query engines (#6969)

### Bug Fixes / Nits

- Added `model_name` to LLMMetadata (#6911)
- Fallback to retriever service context in query engines (#6911)
- Fixed `as_chat_engine()` ValueError with extra kwargs (#6971

## [v0.7.10.post1] - 2023-07-18

### New Features

- Add support for Replicate LLM (vicuna & llama 2!)

### Bug Fixes / Nits

- fix streaming for condense chat engine (#6958)

## [v0.7.10] - 2023-07-17

### New Features

- Add support for chroma v0.4.0 (#6937)
- Log embedding vectors to callback manager (#6962)

### Bug Fixes / Nits

- add more robust embedding timeouts (#6779)
- improved connection session management on postgres vector store (#6843)

## [v0.7.9] - 2023-07-15

### New Features

- specify `embed_model="local"` to use default local embbeddings in the service context (#6806)
- Add async `acall` endpoint to `BasePydanticProgram` (defaults to sync version). Implement for `OpenAIPydanticProgram`

### Bug Fixes / Nits

- fix null metadata for searching existing vector dbs (#6912)
- add module guide docs for `SimpleDirectoryReader` (#6916)
- make sure `CondenseQuestionChatEngine` streaming chat endpoints work even if not explicitly setting `streaming=True` in the underlying query engine.

## [v0.7.8] - 2023-07-13

### New Features

- Added embedding speed benchmark (#6876)
- Added BEIR retrieval benchmark (#6825)

### Bug Fixes / Nits

- remove toctrees from deprecated_terms (#6895)
- Relax typing dependencies (#6879)
- docs: modification to evaluation notebook (#6840)
- raise error if the model does not support functions (#6896)
- fix(bench embeddings): bug not taking into account string length (#6899)x

## [v0.7.7] - 2023-07-13

### New Features

- Improved milvus consistency support and output fields support (#6452)
- Added support for knowledge graph querying w/ cypyer+nebula (#6642)
- Added `Document.example()` to create documents for fast prototyping (#6739)
- Replace react chat engine to use native reactive agent (#6870)

### Bug Fixes / Nits

- chore: added a help message to makefile (#6861)

### Bug Fixes / Nits

- Fixed support for using SQLTableSchema context_str attribute (#6891)

## [v0.7.6] - 2023-07-12

### New Features

- Added sources to agent/chat engine responses (#6854)
- Added basic chat buffer memory to agents / chat engines (#6857)
- Adding load and search tool (#6871)
- Add simple agent benchmark (#6869)
- add agent docs (#6866)
- add react agent (#6865)

### Breaking/Deprecated API Changes

- Replace react chat engine with native react agent (#6870)
- Set default chat mode to "best": use openai agent when possible, otherwise use react agent (#6870)

### Bug Fixes / Nits

- Fixed support for legacy vector store metadata (#6867)
- fix chroma notebook in docs (#6872)
- update LC embeddings docs (#6868)

## [v0.7.5] - 2023-07-11

### New Features

- Add `Anthropic` LLM implementation (#6855)

### Bug Fixes / Nits

- Fix indexing error in `SentenceEmbeddingOptimizer` (#6850)
- fix doc for custom embedding model (#6851)
- fix(silent error): Add validation to `SimpleDirectoryReader` (#6819)
- Fix link in docs (#6833)
- Fixes Azure gpt-35-turbo model not recognized (#6828)
- Update Chatbot_SEC.ipynb (#6808)
- Rename leftover original name to LlamaIndex (#6792)
- patch nested traces of the same type (#6791)

## [v0.7.4] - 2023-07-08

### New Features

- `MetadataExtractor` - Documnent Metadata Augmentation via LLM-based feature extractors (#6764)

### Bug Fixes / Nits

- fixed passing in query bundle to node postprocessors (#6780)
- fixed error in callback manager with nested traces (#6791)

## [v0.7.3] - 2023-07-07

### New Features

- Sub question query engine returns source nodes of sub questions in the callback manager (#6745)
- trulens integration (#6741)
- Add sources to subquestion engine (#6745)

### Bug Fixes / Nits

- Added/Fixed streaming support to simple and condense chat engines (#6717)
- fixed `response_mode="no_text"` response synthesizer (#6755)
- fixed error setting `num_output` and `context_window` in service context (#6766)
- Fix missing as_query_engine() in tutorial (#6747)
- Fixed variable sql_query_engine in the notebook (#6778)
- fix required function fields (#6761)
- Remove usage of stop token in Prompt, SQL gen (#6782)

## [v0.7.2] - 2023-07-06

### New Features

- Support Azure OpenAI (#6718)
- Support prefix messages (e.g. system prompt) in chat engine and OpenAI agent (#6723)
- Added `CBEventType.SUB_QUESTIONS` event type for tracking sub question queries/responses (#6716)

### Bug Fixes / Nits

- Fix HF LLM output error (#6737)
- Add system message support for langchain message templates (#6743)
- Fixed applying node-postprocessors (#6749)
- Add missing `CustomLLM` import under `llama_index.llms` (#6752)
- fix(typo): `get_transformer_tokenizer_fn` (#6729)
- feat(formatting): `black[jupyter]` (#6732)
- fix(test): `test_optimizer_chinese` (#6730)

## [v0.7.1] - 2023-07-05

### New Features

- Streaming support for OpenAI agents (#6694)
- add recursive retriever + notebook example (#6682)

## [v0.7.0] - 2023-07-04

### New Features

- Index creation progress bars (#6583)

### Bug Fixes/ Nits

- Improved chat refine template (#6645)

### Breaking/Deprecated API Changes

- Change `BaseOpenAIAgent` to use `llama_index.llms.OpenAI`. Adjust `chat_history` to use `List[ChatMessage]]` as type.
- Remove (previously deprecated) `llama_index.langchain_helpers.chain_wrapper` module.
- Remove (previously deprecated) `llama_index.token_counter.token_counter` module. See [migration guide](/how_to/callbacks/token_counting_migration.html) for more details on new callback based token counting.
- Remove `ChatGPTLLMPredictor` and `HuggingFaceLLMPredictor`. See [migration guide](/how_to/customization/llms_migration_guide.html) for more details on replacements.
- Remove support for setting `cache` via `LLMPredictor` constructor.
- Update `BaseChatEngine` interface:
  - adjust `chat_history` to use `List[ChatMessage]]` as type
  - expose `chat_history` state as a property
  - support overriding `chat_history` in `chat` and `achat` endpoints
- Remove deprecated arguments for `PromptHelper`: `max_input_size`, `embedding_limit`, `max_chunk_overlap`
- Update all notebooks to use native openai integration (#6696)

## [v0.6.38] - 2023-07-02

### New Features

- add optional tqdm progress during index creation (#6583)
- Added async support for "compact" and "refine" response modes (#6590)
- [feature]add transformer tokenize functionalities for optimizer (chinese) (#6659)
- Add simple benchmark for vector store (#6670)
- Introduce `llama_index.llms` module, with new `LLM` interface, and `OpenAI`, `HuggingFaceLLM`, `LangChainLLM` implementations. (#6615)
- Evaporate pydantic program (#6666)

### Bug Fixes / Nits

- Improve metadata/node storage and retrieval for RedisVectorStore (#6678)
- Fixed node vs. document filtering in vector stores (#6677)
- add context retrieval agent notebook link to docs (#6660)
- Allow null values for the 'image' property in the ImageNode class and se… (#6661)
- Fix broken links in docs (#6669)
- update milvus to store node content (#6667)

## [v0.6.37] - 2023-06-30

### New Features

- add context augmented openai agent (#6655)

## [v0.6.36] - 2023-06-29

### New Features

- Redis support for index stores and docstores (#6575)
- DuckDB + SQL query engine notebook (#6628)
- add notebook showcasing deplot data loader (#6638)

### Bug Fixes / Nits

- More robust JSON parsing from LLM for `SelectionOutputParser` (#6610)
- bring our loaders back in line with llama-hub (#6630)
- Remove usage of SQLStructStoreIndex in notebooks (#6585)
- MD reader: remove html tags and leave linebreaks alone (#6618)
- bump min langchain version to latest version (#6632)
- Fix metadata column name in postgres vector store (#6622)
- Postgres metadata fixes (#6626, #6634)
- fixed links to dataloaders in contribution.md (#6636)
- fix: typo in docs in creating custom_llm huggingface example (#6639)
- Updated SelectionOutputParser to handle JSON objects and arrays (#6610)
- Fixed docstring argument typo (#6652)

## [v0.6.35] - 2023-06-28

- refactor structured output + pydantic programs (#6604)

### Bug Fixes / Nits

- Fix serialization for OpenSearch vector stores (#6612)
- patch docs relationships (#6606)
- Bug fix for ignoring directories while parsing git repo (#4196)
- updated Chroma notebook (#6572)
- Backport old node name (#6614)
- Add the ability to change chroma implementation (#6601)

## [v0.6.34] - 2023-06-26

### Patch Update (v0.6.34.post1)

- Patch imports for Document obj for backwards compatibility (#6597)

### New Features

- New `TextNode`/`Document` object classes based on pydantic (#6586)
- `TextNode`/`Document` objects support metadata customization (metadata templates, exclude metadata from LLM or embeddings) (#6586)
- Nodes no longer require flat metadata dictionaries, unless the vector store you use requires it (#6586)

### Bug Fixes / Nits

- use `NLTK_DATA` env var to control NLTK download location (#6579)
- [discord] save author as metadata in group_conversations.py (#6592)
- bs4 -> beautifulsoup4 in requirements (#6582)
- negate euclidean distance (#6564)
- add df output parser notebook link to docs (#6581)

### Breaking/Deprecated API Changes

- `Node` has been renamed to `TextNode` and is imported from `llama_index.schema` (#6586)
- `TextNode` and `Document` must be instansiated with kwargs: `Document(text=text)` (#6586)
- `TextNode` (fka `Node`) has a `id_` or `node_id` property, rather than `doc_id` (#6586)
- `TextNode` and `Document` have a metadata property, which replaces the extra_info property (#6586)
- `TextNode` no longer has a `node_info` property (start/end indexes are accessed directly with `start/end_char_idx` attributes) (#6586)

## [v0.6.33] - 2023-06-25

### New Features

- Add typesense vector store (#6561)
- add df output parser (#6576)

### Bug Fixes / Nits

- Track langchain dependency via bridge module. (#6573)

## [v0.6.32] - 2023-06-23

### New Features

- add object index (#6548)
- add SQL Schema Node Mapping + SQLTableRetrieverQueryEngine + obj index fixes (#6569)
- sql refactor (NLSQLTableQueryEngine) (#6529)

### Bug Fixes / Nits

- Update vector_stores.md (#6562)
- Minor `BaseResponseBuilder` interface cleanup (#6557)
- Refactor TreeSummarize (#6550)

## [v0.6.31] - 2023-06-22

### Bug Fixes / Nits

- properly convert weaviate distance to score (#6545)
- refactor tree summarize and fix bug to not truncate context (#6550)
- fix custom KG retrieval notebook nits (#6551)

## [v0.6.30] - 2023-06-21

### New Features

- multi-selector support in router query engine (#6518)
- pydantic selector support in router query engine using OpenAI function calling API (#6518)
- streaming response support in `CondenseQuestionChatEngine` and `SimpleChatEngine` (#6524)
- metadata filtering support in `QdrantVectorStore` (#6476)
- add `PGVectorStore` to support postgres with pgvector (#6190)

### Bug Fixes / Nits

- better error handling in the mbox reader (#6248)
- Fix blank similarity score when using weaviate (#6512)
- fix for sorted nodes in `PrevNextNodePostprocessor` (#6048)

### Breaking/Deprecated API Changes

- Refactor PandasQueryEngine to take in df directly, deprecate PandasIndex (#6527)

## [v0.6.29] - 2023-06-20

### New Features

- query planning tool with OpenAI Function API (#6520)
- docs: example of kg+vector index (#6497)
- Set context window sizes for Cohere and AI21(J2 model) (#6485)

### Bug Fixes / Nits

- add default input size for Cohere and AI21 (#6485)
- docs: replace comma with colon in dict object (#6439)
- extra space in prompt and error message update (#6443)
- [Issue 6417] Fix prompt_templates docs page (#6499)
- Rip out monkey patch and update model to context window mapping (#6490)

## [v0.6.28] - 2023-06-19

### New Features

- New OpenAI Agent + Query Engine Cookbook (#6496)
- allow recursive data extraction (pydantic program) (#6503)

### Bug Fixes / Nits

- update mongo interface (#6501)
- fixes that we forgot to include for openai pydantic program (#6503) (#6504)
- Fix github pics in Airbyte notebook (#6493)

## [v0.6.27] - 2023-06-16

### New Features

- Add node doc_id filtering to weaviate (#6467)
- New `TokenCountingCallback` to customize and track embedding, prompt, and completion token usage (#6440)
- OpenAI Retrieval Function Agent (#6491)

### Breaking/Deprecated API Changes

- Deprecated current token tracking (llm predictor and embed model will no longer track tokens in the future, please use the `TokenCountingCallback` (#6440)
- Add maximal marginal relevance to the Simple Vector Store, which can be enabled as a query mode (#6446)

### Bug Fixes / Nits

- `as_chat_engine` properly inherits the current service context (#6470)
- Use namespace when deleting from pinecone (#6475)
- Fix paths when using fsspec on windows (#3778)
- Fix for using custom file readers in `SimpleDirectoryReader` (#6477)
- Edit MMR Notebook (#6486)
- FLARE fixes (#6484)

## [v0.6.26] - 2023-06-14

### New Features

- Add OpenAIAgent and tutorial notebook for "build your own agent" (#6461)
- Add OpenAIPydanticProgram (#6462)

### Bug Fixes / Nits

- Fix citation engine import (#6456)

## [v0.6.25] - 2023-06-13

### New Features

- Added FLARE query engine (#6419).

## [v0.6.24] - 2023-06-12

### New Features

- Added better support for vector store with existing data (e.g. allow configurable text key) for Pinecone and Weaviate. (#6393)
- Support batched upsert for Pineone (#6393)
- Added initial [guidance](https://github.com/microsoft/guidance/) integration. Added `GuidancePydanticProgram` for generic structured output generation and `GuidanceQuestionGenerator` for generating sub-questions in `SubQuestionQueryEngine` (#6246).

## [v0.6.23] - 2023-06-11

### Bug Fixes / Nits

- Remove hardcoded chunk size for citation query engine (#6408)
- Mongo demo improvements (#6406)
- Fix notebook (#6418)
- Cleanup RetryQuery notebook (#6381)

## [v0.6.22] - 2023-06-10

### New Features

- Added `SQLJoinQueryEngine` (generalization of `SQLAutoVectorQueryEngine`) (#6265)
- Added support for graph stores under the hood, and initial support for Nebula KG. More docs coming soon! (#2581)
- Added guideline evaluator to allow llm to provide feedback based on user guidelines (#4664)
- Added support for MongoDB Vector stores to enable Atlas knnbeta search (#6379)
- Added new CitationQueryEngine for inline citations of sources in response text (#6239)

### Bug Fixes

- Fixed bug with `delete_ref_doc` not removing all metadata from the docstore (#6192)
- FIxed bug with loading existing QDrantVectorStore (#6230)

### Miscellaneous

- Added changelog officially to github repo (#6191)

## [v0.6.21] - 2023-06-06

### New Features

- SimpleDirectoryReader has new `filename_as_id` flag to automatically set the doc_id (useful for `refresh_ref_docs()`)
- DocArray vector store integration
- Tair vector store integration
- Weights and Biases callback handler for tracing and versioning indexes
- Can initialize indexes directly from a vector store: `index = VectorStoreIndex.from_vector_store(vector_store=vector_store)`

### Bug Fixes

- Fixed multimodal notebook
- Updated/fixed the SQL tutorial in the docs

### Miscellaneous

- Minor docs updates
- Added github pull-requset templates
- Added github issue-forms

## [v0.6.20] - 2023-06-04

### New Features

- Added new JSONQueryEngine that uses JSON schema to deliver more accurate JSON query answers
- Metadata support for redis vector-store
- Added Supabase vector store integration

### Bug Fixes

- Fixed typo in text-to-sql prompt

### Breaking/Deprecated API Changes

- Removed GPT prefix from indexes (old imports/names are still supported though)

### Miscellaneous

- Major docs updates, brought important modules to the top level

## [v0.6.19] - 2023-06-02

### New Features

- Added agent tool abstraction for llama-hub data loaders

### Miscellaneous

- Minor doc updates

## [v0.6.18] - 2023-06-02

### Miscellaneous

- Added `Discover LlamaIndex` video series to the tutorials docs section
- Minor docs updates<|MERGE_RESOLUTION|>--- conflicted
+++ resolved
@@ -3,15 +3,12 @@
 ## Unreleased
 
 ### New Features
-<<<<<<< HEAD
 - Expose a system prompt/query wrapper prompt in the service context for open-source LLMs (#6647)
-=======
 - Changed default MyScale index format to `MSTG` (#7288)
 - Added tracing to chat engines/agents (#7304)
 
 ### Bug Fixes / Nits
 - Fix sentence splitter infinite loop (#7925)
->>>>>>> 54b8510a
 
 ## [0.8.4] - 2023-08-17
 
