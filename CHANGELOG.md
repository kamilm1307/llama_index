--- conflicted
+++ resolved
@@ -27,11 +27,8 @@
 - add response synthesis to text-to-SQL (#8196)
 - Added support for `LLMRailsEmbeddings` (#8169)
 - Inferring MPS device with PyTorch (#8195)
-<<<<<<< HEAD
 - Deprecate some functions for GuardrailsOutputParser (#8016)
-=======
 - Consolidated query/text prepending (#8189)
->>>>>>> 70f35e6a
 
 ## [0.8.46] - 2023-10-18
 
