--- conflicted
+++ resolved
@@ -192,28 +192,8 @@
     )
 
 
-<<<<<<< HEAD
-@patch.object(LLMPredictor, "predict", side_effect=mock_recency_predict)
-@patch.object(LLMPredictor, "__init__", return_value=None)
-@patch.object(
-    OpenAIEmbedding, "_get_text_embedding", side_effect=mock_get_text_embedding
-)
-@patch.object(
-    OpenAIEmbedding, "_get_text_embeddings", side_effect=mock_get_text_embeddings
-)
-@patch.object(
-    OpenAIEmbedding, "get_query_embedding", side_effect=mock_get_query_embedding
-)
-def test_default_embedding_recency_postprocessor(
-    _mock_query_embed: Any,
-    _mock_texts: Any,
-    _mock_text: Any,
-    _mock_init: Any,
-    _mock_predict: Any,
-=======
 def test_embedding_recency_postprocessor(
     mock_service_context: ServiceContext,
->>>>>>> 655043ab
 ) -> None:
     """Test embedding recency processor with node embedding filtering (default)."""
 
@@ -262,121 +242,6 @@
     result_nodes = postprocessor.postprocess_nodes(
         nodes_with_scores, query_bundle=query_bundle
     )
-<<<<<<< HEAD
-    assert len(result_nodes) == 4
-    assert result_nodes[0].node.get_text() == "This is a test v2."
-    assert cast(Dict, result_nodes[0].node.node_info)["date"] == "2020-01-04"
-    assert result_nodes[1].node.get_text() == "This is another test."
-    assert result_nodes[1].node.get_doc_id() == "3v2"
-    assert cast(Dict, result_nodes[1].node.node_info)["date"] == "2020-01-03"
-    assert result_nodes[2].node.get_text() == "This is a test."
-    assert cast(Dict, result_nodes[2].node.node_info)["date"] == "2020-01-02"
-
-
-@patch.object(LLMPredictor, "predict", side_effect=mock_recency_predict)
-@patch.object(LLMPredictor, "__init__", return_value=None)
-@patch.object(
-    OpenAIEmbedding, "_get_text_embedding", side_effect=mock_get_text_embedding
-)
-@patch.object(
-    OpenAIEmbedding, "_get_text_embeddings", side_effect=mock_get_text_embeddings
-)
-@patch.object(
-    OpenAIEmbedding, "get_query_embedding", side_effect=mock_get_query_embedding
-)
-def test_doc_filtering_embedding_recency_postprocessor(
-    _mock_query_embed: Any,
-    _mock_texts: Any,
-    _mock_text: Any,
-    _mock_init: Any,
-    _mock_predict: Any,
-) -> None:
-    """Test document filtering embedding recency processor."""
-
-    # try in node info
-    old_doc_id = "v1"
-    old_doc_date = "2020-01-01"
-    old_doc_rel = {DocumentRelationship.SOURCE: old_doc_id}
-
-    new_doc_id = "v2"
-    new_doc_date = "2020-02-02"
-    new_doc_rel = {DocumentRelationship.SOURCE: new_doc_id}
-    nodes = [
-        Node(
-            "This is a test v1.",
-            doc_id=old_doc_id,
-            node_info={"date": old_doc_date},
-            relationships=old_doc_rel,
-        ),
-        Node(
-            "This is a test.",
-            doc_id=old_doc_id,
-            node_info={"date": old_doc_date},
-            relationships=old_doc_rel,
-        ),
-        Node(
-            "This is a test v2.",
-            doc_id=new_doc_id,
-            node_info={"date": new_doc_date},
-            relationships=new_doc_rel,
-        ),
-        Node(
-            "This is a test.",
-            doc_id=new_doc_id,
-            node_info={"date": new_doc_date},
-            relationships=new_doc_rel,
-        ),
-    ]
-
-    nodes_with_scores = [NodeWithScore(node) for node in nodes]
-    service_context = ServiceContext.from_defaults()
-    storage_context = StorageContext.from_defaults()
-    storage_context.docstore.add_documents(nodes)
-
-    postprocessor = EmbeddingRecencyPostprocessor(
-        top_k=1,
-        service_context=service_context,
-        storage_context=storage_context,
-        in_extra_info=False,
-        query_embedding_tmpl="{context_str}",
-        embedding_filter_level="documents",
-    )
-    query_bundle: QueryBundle = QueryBundle(query_str="What is?")
-    result_nodes = postprocessor.postprocess_nodes(
-        nodes_with_scores, query_bundle=query_bundle
-    )
-
-    # should not have any nodes from old doc
-    assert len(result_nodes) == 2
-    first_result, second_result = [result_nodes[0].node, result_nodes[1].node]
-    assert first_result.get_text() == "This is a test."
-    assert cast(Dict, first_result.node_info)["date"] == new_doc_date
-    assert first_result.get_doc_id() == new_doc_id
-
-    assert second_result.get_text() == "This is a test v2."
-    assert cast(Dict, second_result.node_info)["date"] == new_doc_date
-    assert second_result.get_doc_id() == new_doc_id
-
-
-@patch.object(LLMPredictor, "predict", side_effect=mock_recency_predict)
-@patch.object(LLMPredictor, "__init__", return_value=None)
-@patch.object(
-    OpenAIEmbedding, "_get_text_embedding", side_effect=mock_get_text_embedding
-)
-@patch.object(
-    OpenAIEmbedding, "_get_text_embeddings", side_effect=mock_get_text_embeddings
-)
-@patch.object(
-    OpenAIEmbedding, "get_query_embedding", side_effect=mock_get_query_embedding
-)
-def test_time_weighted_postprocessor(
-    _mock_query_embed: Any,
-    _mock_texts: Any,
-    _mock_text: Any,
-    _mock_init: Any,
-    _mock_predict: Any,
-) -> None:
-=======
     # TODO: bring back this test
     # assert len(result_nodes) == 4
     assert result_nodes[0].node.get_content() == "This is a test v2."
@@ -388,8 +253,75 @@
     # assert cast(Dict, result_nodes[2].node.metadata)["date"] == "2020-01-02"
 
 
+def test_doc_filtering_embedding_recency_postprocessor(
+    mock_service_context: ServiceContext,
+) -> None:
+    """Test embedding recency processor with document embedding filtering."""
+
+    # try in node info
+    old_doc_id = "v1"
+    old_doc_date = "2020-01-01"
+    old_doc_rel = {NodeRelationship.SOURCE: RelatedNodeInfo(node_id=old_doc_id)}
+
+    new_doc_id = "v2"
+    new_doc_date = "2020-02-02"
+    new_doc_rel = {NodeRelationship.SOURCE: RelatedNodeInfo(node_id=new_doc_id)}
+    nodes = [
+        TextNode(
+            text="This is a test.",
+            id_="node_1",
+            metadata={"date": old_doc_date},
+            excluded_embed_metadata_keys=["date"],
+            relationships=old_doc_rel,
+        ),
+        TextNode(
+            text="This is a test.",
+            id_="node_2",
+            metadata={"date": old_doc_date},
+            excluded_embed_metadata_keys=["date"],
+            relationships=old_doc_rel,
+        ),
+        TextNode(
+            text="This is a test.",
+            id_="node_3",
+            metadata={"date": new_doc_date},
+            excluded_embed_metadata_keys=["date"],
+            relationships=new_doc_rel,
+        ),
+        TextNode(
+            text="This is a test.",
+            id_="node_4",
+            metadata={"date": new_doc_date},
+            excluded_embed_metadata_keys=["date"],
+            relationships=new_doc_rel,
+        ),
+    ]
+
+    nodes_with_scores = [NodeWithScore(node=node) for node in nodes]
+    storage_context = StorageContext.from_defaults()
+    storage_context.docstore.add_documents(nodes)
+
+    postprocessor = EmbeddingRecencyPostprocessor(
+        top_k=1,
+        service_context=mock_service_context,
+        storage_context=storage_context,
+        query_embedding_tmpl="{context_str}",
+        embedding_filter_level="documents",
+    )
+    query_bundle: QueryBundle = QueryBundle(query_str="What is?")
+    result_nodes = postprocessor.postprocess_nodes(
+        nodes_with_scores, query_bundle=query_bundle
+    )
+    assert len(result_nodes) == 2
+    assert result_nodes[0].node.get_content() == "This is a test."
+    assert cast(Dict, result_nodes[0].node.metadata)["date"] == new_doc_date
+    assert result_nodes[0].node.id_ == "node_4"
+    assert result_nodes[1].node.get_content() == "This is a test."
+    assert cast(Dict, result_nodes[1].node.metadata)["date"] == new_doc_date
+    assert result_nodes[1].node.id_ == "node_3"
+
+
 def test_time_weighted_postprocessor() -> None:
->>>>>>> 655043ab
     """Test time weighted processor."""
 
     key = "__last_accessed__"
