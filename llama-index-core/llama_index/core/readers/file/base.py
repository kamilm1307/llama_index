--- conflicted
+++ resolved
@@ -243,7 +243,7 @@
                     # Non-recursive glob
                     for file in input_dir.glob(included_pattern):
                         accepted_files.add(Path(file))
-        
+
         if self.exclude is not None:
             for excluded_pattern in self.exclude:
                 if self.recursive:
@@ -274,9 +274,8 @@
                 self.required_exts is not None and ref.suffix not in self.required_exts
             )
             skip_because_excluded = ref in rejected_files
-<<<<<<< HEAD
             skip_because_not_included = ref not in accepted_files
-=======
+
             if not skip_because_excluded:
                 if is_dir:
                     ref_parent_dir = ref
@@ -292,7 +291,6 @@
                             rejected_dir,
                         )
                         break
->>>>>>> c889d476
 
             if (
                 is_dir
