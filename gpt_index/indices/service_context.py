--- conflicted
+++ resolved
@@ -1,6 +1,7 @@
 from dataclasses import dataclass
 from typing import Optional
 
+from gpt_index.callbacks.base import CallbackManager
 from gpt_index.callbacks.base import CallbackManager
 from gpt_index.embeddings.base import BaseEmbedding
 from gpt_index.embeddings.openai import OpenAIEmbedding
@@ -32,11 +33,7 @@
     - prompt_helper: PromptHelper
     - embed_model: BaseEmbedding
     - node_parser: NodeParser
-<<<<<<< HEAD
     - llama_logger: LlamaLogger (deprecated)
-=======
-    - llama_logger: LlamaLogger (deprecated?)
->>>>>>> 62747939
     - callback_manager: CallbackManager
     - chunk_size_limit: chunk size limit
 
