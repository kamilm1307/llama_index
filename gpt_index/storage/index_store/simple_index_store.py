--- conflicted
+++ resolved
@@ -18,12 +18,8 @@
 
     """
 
-<<<<<<< HEAD
-    def __init__(self, simple_kvstore: SimpleKVStore) -> None:
-=======
     def __init__(self, simple_kvstore: Optional[SimpleKVStore] = None) -> None:
         simple_kvstore = simple_kvstore or SimpleKVStore()
->>>>>>> 046abc4b
         super().__init__(simple_kvstore)
 
     @classmethod
@@ -32,14 +28,11 @@
     ) -> "SimpleIndexStore":
         """Create a SimpleIndexStore from a persist directory."""
         persist_path = os.path.join(persist_dir, DEFAULT_PERSIST_FNAME)
-<<<<<<< HEAD
-=======
         return cls.from_persist_path(persist_path)
 
     @classmethod
     def from_persist_path(cls, persist_path: str) -> "SimpleIndexStore":
         """Create a SimpleIndexStore from a persist path."""
->>>>>>> 046abc4b
         simple_kvstore = SimpleKVStore.from_persist_path(persist_path)
         return cls(simple_kvstore)
 
