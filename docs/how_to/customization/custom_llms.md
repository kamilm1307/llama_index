# Defining LLMs

The goal of LlamaIndex is to provide a toolkit of data structures that can organize external information in a manner that
is easily compatible with the prompt limitations of an LLM. Therefore LLMs are always used to construct the final
answer.
Depending on the [type of index](/reference/indices.rst) being used,
LLMs may also be used during index construction, insertion, and query traversal.

By default, we use OpenAI's `text-davinci-003` model. But you may choose to customize
the underlying LLM being used.
We support a growing collection of integrations, as well as LangChain's [LLM](https://python.langchain.com/en/latest/modules/models/llms.html) modules.

Below we show a few examples of LLM customization. This includes

- changing the underlying LLM
- changing the number of output tokens (for OpenAI, Cohere, or AI21)
- having more fine-grained control over all parameters for any LLM, from context window to chunk overlap

## Example: Changing the underlying LLM

An example snippet of customizing the LLM being used is shown below.
In this example, we use `text-davinci-002` instead of `text-davinci-003`. Available models include `text-davinci-003`,`text-curie-001`,`text-babbage-001`,`text-ada-001`, `code-davinci-002`,`code-cushman-001`. 

Note that
you may also plug in any LLM shown on Langchain's
[LLM](https://python.langchain.com/en/latest/modules/models/llms/integrations.html) page.

```python

from llama_index import (
    KeywordTableIndex,
    SimpleDirectoryReader,
    LLMPredictor,
    ServiceContext
)
from llama_index.llms import OpenAI
# alternatively
# from langchain.llms import ...

documents = SimpleDirectoryReader('data').load_data()

# define LLM
llm = OpenAI(temperature=0, model_name="text-davinci-002")
service_context = ServiceContext.from_defaults(llm=llm)

# build index
index = KeywordTableIndex.from_documents(documents, service_context=service_context)

# get response from query
query_engine = index.as_query_engine()
response = query_engine.query("What did the author do after his time at Y Combinator?")

```

## Example: Changing the number of output tokens (for OpenAI, Cohere, AI21)

The number of output tokens is usually set to some low number by default (for instance,
with OpenAI the default is 256).

For OpenAI, Cohere, AI21, you just need to set the `max_tokens` parameter
(or maxTokens for AI21). We will handle text chunking/calculations under the hood.

```python

from llama_index import (
    KeywordTableIndex,
    SimpleDirectoryReader,
    ServiceContext
)
from llama_index.llms import OpenAI

documents = SimpleDirectoryReader('data').load_data()

# define LLM
llm = OpenAI(temperature=0, model_name="text-davinci-002", max_tokens=512)
service_context = ServiceContext.from_defaults(llm=llm)

```

## Example: Explicitly configure `context_window` and `num_output`

If you are using other LLM classes from langchain, you may need to explicitly configure the `context_window` and `num_output` via the `ServiceContext` since the information is not available by default.

```python

from llama_index import (
    KeywordTableIndex,
    SimpleDirectoryReader,
    ServiceContext
)
from llama_index.llms import OpenAI
# alternatively
# from langchain.llms import ...

documents = SimpleDirectoryReader('data').load_data()


# set context window
context_window = 4096
# set number of output tokens
num_output = 256

# define LLM
<<<<<<< HEAD
llm = OpenAI(
    temperature=0, 
    model_name="text-davinci-002", 
    max_tokens=num_output,
)

service_context = ServiceContext.from_defaults(
    llm=llm,
=======
llm_predictor = LLMPredictor(llm=OpenAI(
    temperature=0,
    model_name="text-davinci-002",
    max_tokens=num_output)
)

service_context = ServiceContext.from_defaults(
    llm_predictor=llm_predictor,
>>>>>>> 26d8a93f
    context_window=context_window,
    num_output=num_output,
)

```

## Example: Using a HuggingFace LLM

LlamaIndex supports using LLMs from HuggingFace directly. Note that for a completely private experience, also setup a local embedding model (example [here](embeddings.md#custom-embeddings)).

Many open-source models from HuggingFace require either some preamble before before each prompt, which is a `system_prompt`. Additionally, queries themselves may need an additional wrapper around the `query_str` itself. All this information is usually available from the HuggingFace model card for the model you are using.

Below, this example uses both the `system_prompt` and `query_wrapper_prompt`, using specific prompts from the model card found [here](https://huggingface.co/stabilityai/stablelm-tuned-alpha-3b).

```python
from llama_index.prompts.prompts import SimpleInputPrompt

system_prompt = """<|SYSTEM|># StableLM Tuned (Alpha version)
- StableLM is a helpful and harmless open-source AI language model developed by StabilityAI.
- StableLM is excited to be able to help the user, but will refuse to do anything that could be considered harmful to the user.
- StableLM is more than just an information source, StableLM is also able to write poetry, short stories, and make jokes.
- StableLM will refuse to participate in anything that could harm a human.
"""

# This will wrap the default prompts that are internal to llama-index
query_wrapper_prompt = SimpleInputPrompt("<|USER|>{query_str}<|ASSISTANT|>")

import torch
<<<<<<< HEAD
from llama_index.llms import HuggingFaceLLM
llm = HuggingFaceLLM(
    max_input_size=4096, 
=======
from llama_index.llm_predictor import HuggingFaceLLMPredictor
stablelm_predictor = HuggingFaceLLMPredictor(
    max_input_size=4096,
>>>>>>> 26d8a93f
    max_new_tokens=256,
    generate_kwargs={"temperature": 0.7, "do_sample": False},
    system_prompt=system_prompt,
    query_wrapper_prompt=query_wrapper_prompt,
    tokenizer_name="StabilityAI/stablelm-tuned-alpha-3b",
    model_name="StabilityAI/stablelm-tuned-alpha-3b",
    device_map="auto",
    stopping_ids=[50278, 50279, 50277, 1, 0],
    tokenizer_kwargs={"max_length": 4096},
    # uncomment this if using CUDA to reduce memory usage
    # model_kwargs={"torch_dtype": torch.float16}
)
service_context = ServiceContext.from_defaults(
<<<<<<< HEAD
    chunk_size=1024, 
    llm=llm,
=======
    chunk_size=1024,
    llm_predictor=stablelm_predictor
>>>>>>> 26d8a93f
)
```

Some models will raise errors if all the keys from the tokenizer are passed to the model. A common tokenizer output that causes issues is `token_type_ids`. Below is an example of configuring the predictor to remove this before passing the inputs to the model:

```python
HuggingFaceLLM(
    ...
    tokenizer_outputs_to_remove=["token_type_ids"]
)
```

A full API reference can be found [here](../../reference/llm_predictor.rst).

Several example notebooks are also listed below:

- [StableLM](../../examples/customization/llms/SimpleIndexDemo-Huggingface_stablelm.ipynb)
- [Camel](../../examples/customization/llms/SimpleIndexDemo-Huggingface_camel.ipynb)

## Example: Using a Custom LLM Model - Advanced

To use a custom LLM model, you only need to implement the `LLM` class (or `CustomLLM` for a simpler interface)
You will be responsible for passing the text to the model and returning the newly generated tokens.

Note that for a completely private experience, also setup a local embedding model (example [here](embeddings.md#custom-embeddings)).

Here is a small example using locally running facebook/OPT model and Huggingface's pipeline abstraction:

```python
import torch
from transformers import pipeline
from typing import Optional, List, Mapping, Any

from llama_index import (
    ServiceContext, 
    SimpleDirectoryReader, 
    LangchainEmbedding, 
    ListIndex
)
from llama_index.llms import CustomLLM, CompletionResponse, LLMMetadata


# set context window size
context_window = 2048
# set number of output tokens
num_output = 256

# store the pipeline/model outisde of the LLM class to avoid memory issues
model_name = "facebook/opt-iml-max-30b"
pipeline = pipeline("text-generation", model=model_name, device="cuda:0", model_kwargs={"torch_dtype":torch.bfloat16})

<<<<<<< HEAD
class OurLLM(CustomLLM):

    @property
    def metadata(self) -> LLMMetadata:
        """Get LLM metadata."""
        return LLMMetadata(
            context_window=context_window, num_output=num_output
        )

    def complete(self, prompt: str, **kwargs: Any) -> CompletionResponse:
=======
class CustomLLM(LLM):

    def _call(self, prompt: str, stop: Optional[List[str]] = None) -> str:
>>>>>>> 26d8a93f
        prompt_length = len(prompt)
        response = pipeline(prompt, max_new_tokens=num_output)[0]["generated_text"]

        # only return newly generated tokens
        text = response[prompt_length:]
        return CompletionResponse(text=text)
    
    def stream_complete(self, prompt: str, **kwargs: Any) -> CompletionResponseGen:
        raise NotImplementedError()

# define our LLM
llm = OurLLM()

service_context = ServiceContext.from_defaults(
<<<<<<< HEAD
    llm=llm, 
    context_window=context_window, 
=======
    llm_predictor=llm_predictor,
    context_window=context_window,
>>>>>>> 26d8a93f
    num_output=num_output
)

# Load the your data
documents = SimpleDirectoryReader('./data').load_data()
index = ListIndex.from_documents(documents, service_context=service_context)

# Query and print response
query_engine = index.as_query_engine()
response = query_engine.query("<query_text>")
print(response)
```

Using this method, you can use any LLM. Maybe you have one running locally, or running on your own server. As long as the class is implemented and the generated tokens are returned, it should work out. Note that we need to use the prompt helper to customize the prompt sizes, since every model has a slightly different context length.

Note that you may have to adjust the internal prompts to get good performance. Even then, you should be using a sufficiently large LLM to ensure it's capable of handling the complex queries that LlamaIndex uses internally, so your mileage may vary.

A list of all default internal prompts is available [here](https://github.com/jerryjliu/llama_index/blob/main/llama_index/prompts/default_prompts.py), and chat-specific prompts are listed [here](https://github.com/jerryjliu/llama_index/blob/main/llama_index/prompts/chat_prompts.py). You can also implement your own custom prompts, as described [here](https://gpt-index.readthedocs.io/en/latest/how_to/customization/custom_prompts.html).

```{toctree}
---
caption: Examples
maxdepth: 1
---

../../examples/customization/llms/AzureOpenAI.ipynb
../../examples/customization/llms/SimpleIndexDemo-Huggingface_camel.ipynb
../../examples/customization/llms/SimpleIndexDemo-Huggingface_stablelm.ipynb
../../examples/customization/llms/SimpleIndexDemo-ChatGPT.ipynb
```<|MERGE_RESOLUTION|>--- conflicted
+++ resolved
@@ -101,7 +101,6 @@
 num_output = 256
 
 # define LLM
-<<<<<<< HEAD
 llm = OpenAI(
     temperature=0, 
     model_name="text-davinci-002", 
@@ -110,16 +109,6 @@
 
 service_context = ServiceContext.from_defaults(
     llm=llm,
-=======
-llm_predictor = LLMPredictor(llm=OpenAI(
-    temperature=0,
-    model_name="text-davinci-002",
-    max_tokens=num_output)
-)
-
-service_context = ServiceContext.from_defaults(
-    llm_predictor=llm_predictor,
->>>>>>> 26d8a93f
     context_window=context_window,
     num_output=num_output,
 )
@@ -148,15 +137,9 @@
 query_wrapper_prompt = SimpleInputPrompt("<|USER|>{query_str}<|ASSISTANT|>")
 
 import torch
-<<<<<<< HEAD
 from llama_index.llms import HuggingFaceLLM
 llm = HuggingFaceLLM(
     max_input_size=4096, 
-=======
-from llama_index.llm_predictor import HuggingFaceLLMPredictor
-stablelm_predictor = HuggingFaceLLMPredictor(
-    max_input_size=4096,
->>>>>>> 26d8a93f
     max_new_tokens=256,
     generate_kwargs={"temperature": 0.7, "do_sample": False},
     system_prompt=system_prompt,
@@ -170,13 +153,8 @@
     # model_kwargs={"torch_dtype": torch.float16}
 )
 service_context = ServiceContext.from_defaults(
-<<<<<<< HEAD
     chunk_size=1024, 
     llm=llm,
-=======
-    chunk_size=1024,
-    llm_predictor=stablelm_predictor
->>>>>>> 26d8a93f
 )
 ```
 
@@ -228,7 +206,6 @@
 model_name = "facebook/opt-iml-max-30b"
 pipeline = pipeline("text-generation", model=model_name, device="cuda:0", model_kwargs={"torch_dtype":torch.bfloat16})
 
-<<<<<<< HEAD
 class OurLLM(CustomLLM):
 
     @property
@@ -239,11 +216,6 @@
         )
 
     def complete(self, prompt: str, **kwargs: Any) -> CompletionResponse:
-=======
-class CustomLLM(LLM):
-
-    def _call(self, prompt: str, stop: Optional[List[str]] = None) -> str:
->>>>>>> 26d8a93f
         prompt_length = len(prompt)
         response = pipeline(prompt, max_new_tokens=num_output)[0]["generated_text"]
 
@@ -258,13 +230,8 @@
 llm = OurLLM()
 
 service_context = ServiceContext.from_defaults(
-<<<<<<< HEAD
     llm=llm, 
     context_window=context_window, 
-=======
-    llm_predictor=llm_predictor,
-    context_window=context_window,
->>>>>>> 26d8a93f
     num_output=num_output
 )
 
