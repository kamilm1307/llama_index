# Using Managed Indices

LlamaIndex offers multiple integration points with Managed Indices. A managed index is a special type of index that is not managed locally as part of LlamaIndex but instead is managed via an API, such as [Vectara](https://vectara.com).

## Using a Managed Index

Similar to any other index within LlamaIndex (tree, keyword table, list), any `ManagedIndex` can be constructed with a collection
of documents. Once constructed, the index can be used for querying.

If the Index has been previously populated with documents - it can also be used directly for querying.

`VectaraIndex` is currently the only supported managed index, although we expect more to be available soon.
Below we show how to use it.

**Vectara Index Construction/Querying**

<<<<<<< HEAD
First, [sign up](https://vectara.com/integrations/llama_index) and use the Vectara Console to create a corpus (aka Index), and add an API key for access. 
=======
First, [sign up](https://vectara.com/integrations/llama_index) and use the Vectara Console to create a corpus (aka Index), and add an API key for access.
>>>>>>> ec7f4349
Then put the customer id, corpus id, and API key in your environment.

Then construct the Vectara Index and query it as follows:

```python
from llama_index import ManagedIndex, SimpleDirectoryReade
from llama_index.managed import VectaraIndex

# Load documents and build index
vectara_customer_id = os.environ.get("VECTARA_CUSTOMER_ID")
vectara_corpus_id = os.environ.get("VECTARA_CORPUS_ID")
vectara_api_key = os.environ.get("VECTARA_API_KEY")
documents = SimpleDirectoryReader('../paul_graham_essay/data').load_data()
index = VectaraIndex.from_documents(documents, vectara_customer_id=vectara_customer_id, vectara_corpus_id=vectara_corpus_id, vectara_api_key=vectara_api_key)

# Query index
query_engine = index.as_query_engine()
response = query_engine.query("What did the author do growing up?")
```

Note that if the environment variables `VECTARA_CUSTOMER_ID`, `VECTARA_CORPUS_ID` and `VECTARA_API_KEY` are in the environment already, you do not have to explicitly specifying them in your call and the VectaraIndex class will read them from the environment. For example this should be equivalent to the above, if these variables are in the environment already:

```python
from llama_index import ManagedIndex, SimpleDirectoryReade
from llama_index.managed import VectaraIndex

# Load documents and build index
documents = SimpleDirectoryReader('../paul_graham_essay/data').load_data()
index = VectaraIndex.from_documents(documents)

# Query index
query_engine = index.as_query_engine()
response = query_engine.query("What did the author do growing up?")
```




```{toctree}
---
caption: Examples
maxdepth: 1
---
../../examples/vector_stores/VectaraDemo.ipynb
```<|MERGE_RESOLUTION|>--- conflicted
+++ resolved
@@ -14,11 +14,7 @@
 
 **Vectara Index Construction/Querying**
 
-<<<<<<< HEAD
 First, [sign up](https://vectara.com/integrations/llama_index) and use the Vectara Console to create a corpus (aka Index), and add an API key for access. 
-=======
-First, [sign up](https://vectara.com/integrations/llama_index) and use the Vectara Console to create a corpus (aka Index), and add an API key for access.
->>>>>>> ec7f4349
 Then put the customer id, corpus id, and API key in your environment.
 
 Then construct the Vectara Index and query it as follows:
