{
 "cells": [
  {
   "cell_type": "markdown",
   "id": "23e5dc2d",
   "metadata": {},
   "source": [
    "<a href=\"https://colab.research.google.com/github/jerryjliu/llama_index/blob/main/docs/examples/chat_engine/chat_engine_openai.ipynb\" target=\"_parent\"><img src=\"https://colab.research.google.com/assets/colab-badge.svg\" alt=\"Open In Colab\"/></a>"
   ]
  },
  {
   "cell_type": "markdown",
   "id": "4d3e1610-942d-458e-8379-ebb1fe88ac2c",
   "metadata": {},
   "source": [
    "# Chat Engine - OpenAI Agent Mode"
   ]
  },
  {
   "cell_type": "markdown",
   "id": "3a240df6",
   "metadata": {},
   "source": [
    "If you're opening this Notebook on colab, you will probably need to install LlamaIndex 🦙."
   ]
  },
  {
   "cell_type": "code",
   "execution_count": null,
   "id": "bacff25a",
   "metadata": {},
   "outputs": [],
   "source": [
    "!pip install llama-index"
   ]
  },
  {
   "cell_type": "markdown",
   "id": "e8c1c82b",
   "metadata": {},
   "source": [
    "# Download Data"
   ]
  },
  {
   "cell_type": "code",
   "execution_count": null,
   "id": "f4ad2c64",
   "metadata": {},
   "outputs": [],
   "source": [
    "!mkdir -p 'data/paul_graham/'\n",
    "!wget 'https://raw.githubusercontent.com/run-llama/llama_index/main/docs/examples/data/paul_graham/paul_graham_essay.txt' -O 'data/paul_graham/paul_graham_essay.txt'"
   ]
  },
  {
   "cell_type": "markdown",
   "id": "7d3cb595-1bd4-446e-93ba-6e3cfc1d4a29",
   "metadata": {},
   "source": [
    "### Get started in 5 lines of code"
   ]
  },
  {
   "cell_type": "markdown",
   "id": "941f4d3a-b84c-409d-b371-85c33ab7b68f",
   "metadata": {},
   "source": [
    "Load data and build index"
   ]
  },
  {
   "cell_type": "code",
   "execution_count": null,
   "id": "4a258574-a4d1-42cc-9f1a-bc6f5d4c6a37",
   "metadata": {},
   "outputs": [],
   "source": [
    "from llama_index import VectorStoreIndex, SimpleDirectoryReader, ServiceContext\n",
    "from llama_index.llms import OpenAI\n",
    "\n",
    "# Necessary to use the latest OpenAI models that support function calling API\n",
<<<<<<< HEAD
    "service_context = ServiceContext.from_defaults(llm=OpenAI(model=\"gpt-3.5-turbo-0613\"))\n",
    "data = SimpleDirectoryReader(input_dir=\"./data/paul_graham/\").load_data()\n",
=======
    "service_context = ServiceContext.from_defaults(\n",
    "    llm=OpenAI(model=\"gpt-3.5-turbo-0613\")\n",
    ")\n",
    "data = SimpleDirectoryReader(input_dir=\"../data/paul_graham/\").load_data()\n",
>>>>>>> 91649e1d
    "index = VectorStoreIndex.from_documents(data, service_context=service_context)"
   ]
  },
  {
   "cell_type": "markdown",
   "id": "9e0dc626-c877-422f-913a-afd3d3c8cdc8",
   "metadata": {},
   "source": [
    "Configure chat engine"
   ]
  },
  {
   "cell_type": "code",
   "execution_count": null,
   "id": "37717d64-851d-46c2-b64c-2f5efaaa37f9",
   "metadata": {},
   "outputs": [],
   "source": [
    "chat_engine = index.as_chat_engine(chat_mode=\"openai\", verbose=True)"
   ]
  },
  {
   "cell_type": "markdown",
   "id": "d5b86747-22ca-4626-9df7-ff123ac57883",
   "metadata": {},
   "source": [
    "Chat with your data"
   ]
  },
  {
   "cell_type": "code",
   "execution_count": null,
   "id": "4f09367b-375a-47d3-b0b4-0753b52d834d",
   "metadata": {},
   "outputs": [
    {
     "name": "stdout",
     "output_type": "stream",
     "text": [
      "Hello! How can I assist you today?\n"
     ]
    }
   ],
   "source": [
    "response = chat_engine.chat(\"Hi\")\n",
    "print(response)"
   ]
  },
  {
   "cell_type": "code",
   "execution_count": null,
   "id": "5b4b6686-21cd-4974-b767-4ebad4cefb36",
   "metadata": {},
   "outputs": [
    {
     "name": "stdout",
     "output_type": "stream",
     "text": [
      "=== Calling Function ===\n",
      "Calling function: query_engine_tool with args: {\n",
      "  \"input\": \"Who did Paul Graham hand over YC to?\"\n",
      "}\n",
      "Got output: Paul Graham handed over YC to Sam Altman.\n",
      "========================\n",
      "Paul Graham handed over Y Combinator (YC) to Sam Altman.\n"
     ]
    }
   ],
   "source": [
    "response = chat_engine.chat(\n",
    "    \"Use the tool to answer: Who did Paul Graham hand over YC to?\"\n",
    ")\n",
    "print(response)"
   ]
  },
  {
   "cell_type": "markdown",
   "id": "ff69f4d8-4c58-46ae-8229-d18d97d31c43",
   "metadata": {},
   "source": [
    "### Force chat engine to query the index"
   ]
  },
  {
   "cell_type": "markdown",
   "id": "d2e61f30-0e4b-40a7-90de-ca9d48310bb1",
   "metadata": {},
   "source": [
    "NOTE: this is a feature unique to the \"openai\" chat mode (which uses the `OpenAIAgent` under the hood)."
   ]
  },
  {
   "cell_type": "code",
   "execution_count": null,
   "id": "f57c745b-8bda-40fe-875e-f560a9a2dc0b",
   "metadata": {},
   "outputs": [
    {
     "name": "stdout",
     "output_type": "stream",
     "text": [
      "=== Calling Function ===\n",
      "Calling function: query_engine_tool with args: {\n",
      "  \"input\": \"What did Paul Graham do growing up?\"\n",
      "}\n",
      "Got output: Growing up, Paul Graham worked on writing and programming. He wrote short stories and tried programming on the IBM 1401 computer in his school's basement. He later got a microcomputer and started programming games and a word processor. He initially planned to study philosophy in college but switched to AI. He also started publishing essays online, which became a significant focus for him.\n",
      "========================\n"
     ]
    }
   ],
   "source": [
    "response = chat_engine.chat(\n",
    "    \"What did Paul Graham do growing up?\", function_call=\"query_engine_tool\"\n",
    ")"
   ]
  },
  {
   "cell_type": "code",
   "execution_count": null,
   "id": "67dccf41-9d60-464e-b0e4-f3444e9fa2fe",
   "metadata": {},
   "outputs": [
    {
     "name": "stdout",
     "output_type": "stream",
     "text": [
      "Growing up, Paul Graham had a passion for writing and programming. He wrote short stories and explored programming on the IBM 1401 computer in his school's basement. He later acquired a microcomputer and began programming games and a word processor. While initially intending to study philosophy in college, he ultimately changed his focus to artificial intelligence (AI). Additionally, he started publishing essays online, which became a significant part of his pursuits.\n"
     ]
    }
   ],
   "source": [
    "print(response)"
   ]
  }
 ],
 "metadata": {
  "kernelspec": {
   "display_name": "Python 3 (ipykernel)",
   "language": "python",
   "name": "python3"
  },
  "language_info": {
   "codemirror_mode": {
    "name": "ipython",
    "version": 3
   },
   "file_extension": ".py",
   "mimetype": "text/x-python",
   "name": "python",
   "nbconvert_exporter": "python",
   "pygments_lexer": "ipython3"
  }
 },
 "nbformat": 4,
 "nbformat_minor": 5
}<|MERGE_RESOLUTION|>--- conflicted
+++ resolved
@@ -80,15 +80,10 @@
     "from llama_index.llms import OpenAI\n",
     "\n",
     "# Necessary to use the latest OpenAI models that support function calling API\n",
-<<<<<<< HEAD
-    "service_context = ServiceContext.from_defaults(llm=OpenAI(model=\"gpt-3.5-turbo-0613\"))\n",
-    "data = SimpleDirectoryReader(input_dir=\"./data/paul_graham/\").load_data()\n",
-=======
     "service_context = ServiceContext.from_defaults(\n",
     "    llm=OpenAI(model=\"gpt-3.5-turbo-0613\")\n",
     ")\n",
     "data = SimpleDirectoryReader(input_dir=\"../data/paul_graham/\").load_data()\n",
->>>>>>> 91649e1d
     "index = VectorStoreIndex.from_documents(data, service_context=service_context)"
    ]
   },
