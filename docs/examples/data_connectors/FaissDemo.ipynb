--- conflicted
+++ resolved
@@ -1,196 +1,4 @@
 {
-<<<<<<< HEAD
-    "cells": [
-        {
-            "cell_type": "markdown",
-            "id": "13280cec",
-            "metadata": {},
-            "source": [
-                "<a href=\"https://colab.research.google.com/github/jerryjliu/llama_index/blob/main/docs/examples/data_connectors/FaissDemo.ipynb\" target=\"_parent\"><img src=\"https://colab.research.google.com/assets/colab-badge.svg\" alt=\"Open In Colab\"/></a>"
-            ]
-        },
-        {
-            "cell_type": "markdown",
-            "id": "5d974136",
-            "metadata": {},
-            "source": [
-                "# Faiss Reader"
-            ]
-        },
-        {
-            "cell_type": "markdown",
-            "id": "752671cb",
-            "metadata": {},
-            "source": [
-                "If you're opening this Notebook on colab, you will probably need to install LlamaIndex 🦙."
-            ]
-        },
-        {
-            "cell_type": "code",
-            "execution_count": null,
-            "id": "cbc063e5",
-            "metadata": {},
-            "outputs": [],
-            "source": [
-                "!pip install llama-index"
-            ]
-        },
-        {
-            "cell_type": "code",
-            "execution_count": null,
-            "id": "4026b434",
-            "metadata": {},
-            "outputs": [],
-            "source": [
-                "import logging\n",
-                "import sys\n",
-                "\n",
-                "logging.basicConfig(stream=sys.stdout, level=logging.INFO)\n",
-                "logging.getLogger().addHandler(logging.StreamHandler(stream=sys.stdout))"
-            ]
-        },
-        {
-            "cell_type": "code",
-            "execution_count": null,
-            "id": "b541d8ec",
-            "metadata": {},
-            "outputs": [],
-            "source": [
-                "from llama_index.readers.faiss import FaissReader"
-            ]
-        },
-        {
-            "cell_type": "code",
-            "execution_count": null,
-            "id": "90d37078",
-            "metadata": {},
-            "outputs": [],
-            "source": [
-                "# Build the Faiss index.\n",
-                "# A guide for how to get started with Faiss is here: https://github.com/facebookresearch/faiss/wiki/Getting-started\n",
-                "# We provide some example code below.\n",
-                "\n",
-                "import faiss\n",
-                "\n",
-                "# # Example Code\n",
-                "# d = 8\n",
-                "# docs = np.array([\n",
-                "#     [0.1, 0.1, 0.1, 0.1, 0.1, 0.1, 0.1, 0.1],\n",
-                "#     [0.2, 0.2, 0.2, 0.2, 0.2, 0.2, 0.2, 0.2],\n",
-                "#     [0.3, 0.3, 0.3, 0.3, 0.3, 0.3, 0.3, 0.3],\n",
-                "#     [0.4, 0.4, 0.4, 0.4, 0.4, 0.4, 0.4, 0.4],\n",
-                "#     [0.5, 0.5, 0.5, 0.5, 0.5, 0.5, 0.5, 0.5]\n",
-                "# ])\n",
-                "# # id_to_text_map is used for query retrieval\n",
-                "# id_to_text_map = {\n",
-                "#     0: \"aaaaaaaaa bbbbbbb cccccc\",\n",
-                "#     1: \"foooooo barrrrrr\",\n",
-                "#     2: \"tmp tmptmp tmp\",\n",
-                "#     3: \"hello world hello world\",\n",
-                "#     4: \"cat dog cat dog\"\n",
-                "# }\n",
-                "# # build the index\n",
-                "# index = faiss.IndexFlatL2(d)\n",
-                "# index.add(docs)\n",
-                "\n",
-                "id_to_text_map = {\n",
-                "    \"id1\": \"text blob 1\",\n",
-                "    \"id2\": \"text blob 2\",\n",
-                "}\n",
-                "index = ..."
-            ]
-        },
-        {
-            "cell_type": "code",
-            "execution_count": null,
-            "id": "fd470a09",
-            "metadata": {},
-            "outputs": [],
-            "source": [
-                "reader = FaissReader(index)"
-            ]
-        },
-        {
-            "cell_type": "code",
-            "execution_count": null,
-            "id": "c33084c5",
-            "metadata": {},
-            "outputs": [],
-            "source": [
-                "# To load data from the Faiss index, you must specify:\n",
-                "# k: top nearest neighbors\n",
-                "# query: a 2D embedding representation of your queries (rows are queries)\n",
-                "k = 4\n",
-                "query1 = np.array([...])\n",
-                "query2 = np.array([...])\n",
-                "query = np.array([query1, query2])\n",
-                "\n",
-                "documents = reader.load_data(query=query, id_to_text_map=id_to_text_map, k=k)"
-            ]
-        },
-        {
-            "cell_type": "markdown",
-            "id": "0b74697a",
-            "metadata": {},
-            "source": [
-                "### Create index"
-            ]
-        },
-        {
-            "cell_type": "code",
-            "execution_count": null,
-            "id": "e85d7e5b",
-            "metadata": {},
-            "outputs": [],
-            "source": [
-                "index = SummaryIndex.from_documents(documents)"
-            ]
-        },
-        {
-            "cell_type": "code",
-            "execution_count": null,
-            "id": "31c3b68f",
-            "metadata": {},
-            "outputs": [],
-            "source": [
-                "# set Logging to DEBUG for more detailed outputs\n",
-                "query_engine = index.as_query_engine()\n",
-                "response = query_engine.query(\"<query_text>\")"
-            ]
-        },
-        {
-            "cell_type": "code",
-            "execution_count": null,
-            "id": "56fce3fb",
-            "metadata": {},
-            "outputs": [],
-            "source": [
-                "display(Markdown(f\"<b>{response}</b>\"))"
-            ]
-        }
-    ],
-    "metadata": {
-        "kernelspec": {
-            "display_name": "Python 3 (ipykernel)",
-            "language": "python",
-            "name": "python3"
-        },
-        "language_info": {
-            "codemirror_mode": {
-                "name": "ipython",
-                "version": 3
-            },
-            "file_extension": ".py",
-            "mimetype": "text/x-python",
-            "name": "python",
-            "nbconvert_exporter": "python",
-            "pygments_lexer": "ipython3",
-            "version": "3.11.1"
-        }
-    },
-    "nbformat": 4,
-    "nbformat_minor": 5
-=======
  "cells": [
   {
    "cell_type": "markdown",
@@ -354,5 +162,4 @@
  },
  "nbformat": 4,
  "nbformat_minor": 5
->>>>>>> 91649e1d
 }