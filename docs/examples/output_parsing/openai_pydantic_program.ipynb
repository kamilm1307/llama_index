--- conflicted
+++ resolved
@@ -36,11 +36,7 @@
   },
   {
    "cell_type": "code",
-<<<<<<< HEAD
-   "execution_count": 6,
-=======
    "execution_count": 15,
->>>>>>> e990aac6
    "id": "f7a83b49-5c34-45d5-8cf4-62f348fb1299",
    "metadata": {
     "tags": []
@@ -63,11 +59,7 @@
   },
   {
    "cell_type": "code",
-<<<<<<< HEAD
-   "execution_count": 8,
-=======
    "execution_count": 6,
->>>>>>> e990aac6
    "id": "42053ea8-2580-4639-9dcf-566e8427c44e",
    "metadata": {
     "tags": []
@@ -75,20 +67,12 @@
    "outputs": [],
    "source": [
     "class Song(BaseModel):\n",
-<<<<<<< HEAD
-    "    \"\"\"Song\"\"\"\n",
-=======
     "    \"\"\"Data model for a song.\"\"\"\n",
->>>>>>> e990aac6
     "    title: str\n",
     "    length_seconds: int\n",
     "    \n",
     "class Album(BaseModel):\n",
-<<<<<<< HEAD
-    "    \"\"\"Album\"\"\"\n",
-=======
     "    \"\"\"Data model for an album.\"\"\"\n",
->>>>>>> e990aac6
     "    name: str\n",
     "    artist: str\n",
     "    songs: List[Song]"
@@ -104,11 +88,7 @@
   },
   {
    "cell_type": "code",
-<<<<<<< HEAD
-   "execution_count": 9,
-=======
    "execution_count": 7,
->>>>>>> e990aac6
    "id": "fe756697-c299-4f9a-a108-944b6693f824",
    "metadata": {
     "tags": []
@@ -136,11 +116,7 @@
   },
   {
    "cell_type": "code",
-<<<<<<< HEAD
-   "execution_count": 10,
-=======
    "execution_count": 8,
->>>>>>> e990aac6
    "id": "25d02228-2907-4810-932e-83ec9fc71f6b",
    "metadata": {
     "tags": []
@@ -195,11 +171,7 @@
   },
   {
    "cell_type": "code",
-<<<<<<< HEAD
-   "execution_count": 11,
-=======
    "execution_count": 9,
->>>>>>> e990aac6
    "id": "3e51bcf4-e7df-47b9-b380-8e5b900a31e1",
    "metadata": {
     "tags": []
@@ -211,11 +183,7 @@
        "Album(name='The Shining', artist='Various Artists', songs=[Song(title='Main Title', length_seconds=180), Song(title='Opening Credits', length_seconds=120), Song(title='The Overlook Hotel', length_seconds=240), Song(title='Redrum', length_seconds=150), Song(title=\"Here's Johnny\", length_seconds=200)])"
       ]
      },
-<<<<<<< HEAD
-     "execution_count": 11,
-=======
      "execution_count": 9,
->>>>>>> e990aac6
      "metadata": {},
      "output_type": "execute_result"
     }
@@ -240,11 +208,7 @@
   },
   {
    "cell_type": "code",
-<<<<<<< HEAD
-   "execution_count": 12,
-=======
    "execution_count": 10,
->>>>>>> e990aac6
    "id": "b58f6a12-3f5c-414b-80df-4492f6e18be5",
    "metadata": {
     "tags": []
@@ -257,11 +221,7 @@
   },
   {
    "cell_type": "code",
-<<<<<<< HEAD
-   "execution_count": 13,
-=======
    "execution_count": 11,
->>>>>>> e990aac6
    "id": "bc1c7eeb-f0a3-4d72-86ee-c6b63e01b0ff",
    "metadata": {
     "tags": []
@@ -297,11 +257,7 @@
        "   'required': ['name']}}}"
       ]
      },
-<<<<<<< HEAD
-     "execution_count": 13,
-=======
      "execution_count": 11,
->>>>>>> e990aac6
      "metadata": {},
      "output_type": "execute_result"
     }
@@ -312,11 +268,7 @@
   },
   {
    "cell_type": "code",
-<<<<<<< HEAD
-   "execution_count": 14,
-=======
    "execution_count": 12,
->>>>>>> e990aac6
    "id": "02c4a7a1-f145-40bc-83b8-4153a531a8eb",
    "metadata": {
     "tags": []
@@ -332,11 +284,7 @@
   },
   {
    "cell_type": "code",
-<<<<<<< HEAD
-   "execution_count": 15,
-=======
    "execution_count": 13,
->>>>>>> e990aac6
    "id": "c88cf49f-a52f-4415-bddc-14d70c897629",
    "metadata": {
     "tags": []
@@ -420,11 +368,7 @@
   },
   {
    "cell_type": "code",
-<<<<<<< HEAD
-   "execution_count": 16,
-=======
    "execution_count": 14,
->>>>>>> e990aac6
    "id": "3885032f-0f3a-4afb-9157-54851e810843",
    "metadata": {
     "tags": []
@@ -436,11 +380,7 @@
        "DirectoryTree(root=Node(name='root', children=[Node(name='folder1', children=[Node(name='file1.txt', children=[], node_type=<NodeType.FILE: 'file'>), Node(name='file2.txt', children=[], node_type=<NodeType.FILE: 'file'>)], node_type=<NodeType.FOLDER: 'folder'>), Node(name='folder2', children=[Node(name='file3.txt', children=[], node_type=<NodeType.FILE: 'file'>), Node(name='subfolder1', children=[Node(name='file4.txt', children=[], node_type=<NodeType.FILE: 'file'>)], node_type=<NodeType.FOLDER: 'folder'>)], node_type=<NodeType.FOLDER: 'folder'>)], node_type=<NodeType.FOLDER: 'folder'>))"
       ]
      },
-<<<<<<< HEAD
-     "execution_count": 16,
-=======
      "execution_count": 14,
->>>>>>> e990aac6
      "metadata": {},
      "output_type": "execute_result"
     }
