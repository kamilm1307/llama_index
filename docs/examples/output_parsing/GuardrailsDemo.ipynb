{
 "cells": [
  {
   "cell_type": "markdown",
   "id": "9c48213d-6e6a-4c10-838a-2a7c710c3a05",
   "metadata": {},
   "source": [
    "# Guardrails Output Parsing\n"
   ]
  },
  {
   "cell_type": "markdown",
   "id": "50d3b817-b70e-4667-be4f-d3a0fe4bd119",
   "metadata": {},
   "source": [
    "#### Load documents, build the VectorStoreIndex\n"
   ]
  },
  {
   "cell_type": "code",
   "execution_count": null,
   "id": "690a6918-7c75-4f95-9ccc-d2c4a1fe00d7",
   "metadata": {},
   "outputs": [],
   "source": [
    "import logging\n",
    "import sys\n",
    "\n",
    "logging.basicConfig(stream=sys.stdout, level=logging.INFO)\n",
    "logging.getLogger().addHandler(logging.StreamHandler(stream=sys.stdout))\n",
    "\n",
    "from llama_index import VectorStoreIndex, SimpleDirectoryReader\n",
    "from IPython.display import Markdown, display\n",
    "\n",
    "import openai\n",
    "\n",
    "openai.api_key = \"<YOUR_OPENAI_API_KEY>\""
   ]
  },
  {
   "cell_type": "code",
   "execution_count": null,
   "id": "03d1691e-544b-454f-825b-5ee12f7faa8a",
   "metadata": {},
   "outputs": [],
   "source": [
    "# load documents\n",
    "documents = SimpleDirectoryReader(\n",
    "    \"../../../examples/paul_graham_essay/data/\"\n",
    ").load_data()"
   ]
  },
  {
   "cell_type": "code",
   "execution_count": null,
   "id": "ad144ee7-96da-4dd6-be00-fd6cf0c78e58",
<<<<<<< HEAD
   "metadata": {
    "scrolled": true
   },
   "outputs": [],
=======
   "metadata": {},
   "outputs": [
    {
     "name": "stdout",
     "output_type": "stream",
     "text": [
      "INFO:llama_index.token_counter.token_counter:> [build_index_from_documents] Total LLM token usage: 0 tokens\n",
      "> [build_index_from_documents] Total LLM token usage: 0 tokens\n",
      "INFO:llama_index.token_counter.token_counter:> [build_index_from_documents] Total embedding token usage: 18579 tokens\n",
      "> [build_index_from_documents] Total embedding token usage: 18579 tokens\n"
     ]
    }
   ],
>>>>>>> 2cbfd949
   "source": [
    "index = VectorStoreIndex.from_documents(documents, chunk_size=512)"
   ]
  },
  {
   "cell_type": "markdown",
   "id": "8b7d7c61-b5d7-4b8f-b90b-3ebee1103f27",
   "metadata": {},
   "source": [
    "#### Define Query + Guardrails Spec\n"
   ]
  },
  {
   "cell_type": "code",
   "execution_count": null,
   "id": "6fb88295-0840-4e2d-b79b-def0b0a63a7f",
   "metadata": {},
   "outputs": [],
   "source": [
    "from llama_index.output_parsers import GuardrailsOutputParser\n",
    "from llama_index.llm_predictor import StructuredLLMPredictor"
   ]
  },
  {
   "cell_type": "code",
   "execution_count": null,
   "id": "057139d2-09e8-4b8d-83a1-a2356a1475a8",
   "metadata": {},
   "outputs": [],
   "source": [
    "llm_predictor = StructuredLLMPredictor()"
   ]
  },
  {
   "cell_type": "markdown",
   "id": "bc25edf7-9343-4e82-a3f1-eec4281a9371",
   "metadata": {},
   "source": [
    "**Define custom QA and Refine Prompts**\n"
   ]
  },
  {
   "cell_type": "code",
<<<<<<< HEAD
   "execution_count": 6,
=======
   "execution_count": null,
>>>>>>> 2cbfd949
   "id": "2833d086-d240-4798-b3c5-a83ac4593b0e",
   "metadata": {},
   "outputs": [],
   "source": [
    "from llama_index.prompts import PromptTemplate\n",
    "from llama_index.prompts.default_prompts import (\n",
    "    DEFAULT_TEXT_QA_PROMPT_TMPL,\n",
    "    DEFAULT_REFINE_PROMPT_TMPL,\n",
    ")"
   ]
  },
  {
   "cell_type": "markdown",
   "id": "dba8513e",
   "metadata": {},
   "source": [
    "**Define Guardrails Spec**\n"
   ]
  },
  {
   "cell_type": "code",
<<<<<<< HEAD
   "execution_count": 7,
=======
   "execution_count": null,
>>>>>>> 2cbfd949
   "id": "a4b9201d-fe16-4cc0-8135-a08d9928625d",
   "metadata": {},
   "outputs": [],
   "source": [
    "# You can either define a RailSpec and initialise a Guard object from_rail_string()\n",
    "# OR define Pydantic classes and initialise a Guard object from_pydantic()\n",
    "# For more info: https://docs.guardrailsai.com/defining_guards/pydantic/\n",
    "# Guardrails recommends Pydantic\n",
    "\n",
    "from pydantic import BaseModel, Field\n",
    "from typing import List\n",
    "import guardrails as gd\n",
    "\n",
    "\n",
    "class Point(BaseModel):\n",
    "    # In all the fields below, you can define validators as well\n",
    "    # Left out for brevity\n",
    "    explanation: str = Field()\n",
    "    explanation2: str = Field()\n",
    "    explanation3: str = Field()\n",
    "\n",
    "\n",
    "class BulletPoints(BaseModel):\n",
    "    points: List[Point] = Field(\n",
    "        description=\"Bullet points regarding events in the author's life.\"\n",
    "    )\n",
    "\n",
    "\n",
    "# Define the prompt\n",
    "prompt = \"\"\"\n",
    "Query string here.\n",
    "\n",
    "${gr.xml_prefix_prompt}\n",
    "\n",
    "${output_schema}\n",
    "\n",
    "${gr.json_suffix_prompt_v2_wo_none}\n",
    "\"\"\""
   ]
  },
  {
   "cell_type": "code",
<<<<<<< HEAD
   "execution_count": 8,
=======
   "execution_count": null,
>>>>>>> 2cbfd949
   "id": "f7af4ebf-1dff-48ec-9fb7-8926af45b6a0",
   "metadata": {},
   "outputs": [],
   "source": [
    "# Create a guard object\n",
    "guard = gd.Guard.from_pydantic(output_class=BulletPoints, prompt=prompt)\n",
    "\n",
    "# Create output parse object\n",
    "output_parser = GuardrailsOutputParser(guard, llm=llm_predictor.llm)"
   ]
  },
  {
   "cell_type": "code",
<<<<<<< HEAD
   "execution_count": 9,
=======
   "execution_count": null,
>>>>>>> 2cbfd949
   "id": "a9b440d4-6fb4-46e6-973f-44207b432d3f",
   "metadata": {},
   "outputs": [],
   "source": [
    "# NOTE: we use the same output parser for both prompts, though you can choose to use different parsers\n",
    "# NOTE: here we add formatting instructions to the prompts.\n",
    "\n",
    "fmt_qa_tmpl = output_parser.format(DEFAULT_TEXT_QA_PROMPT_TMPL)\n",
    "fmt_refine_tmpl = output_parser.format(DEFAULT_REFINE_PROMPT_TMPL)\n",
    "\n",
    "qa_prompt = PromptTemplate(fmt_qa_tmpl, output_parser=output_parser)\n",
    "refine_prompt = PromptTemplate(fmt_refine_tmpl, output_parser=output_parser)"
   ]
  },
  {
   "cell_type": "code",
<<<<<<< HEAD
   "execution_count": 10,
=======
   "execution_count": null,
>>>>>>> 2cbfd949
   "id": "1ba18a80-35f4-4fd4-9b13-9f13f84db4fe",
   "metadata": {},
   "outputs": [
    {
     "name": "stdout",
     "output_type": "stream",
     "text": [
      "Context information is below.\n",
      "---------------------\n",
      "{context_str}\n",
      "---------------------\n",
      "Given the context information and not prior knowledge, answer the query.\n",
      "Query: {query_str}\n",
      "Answer: \n",
      "\n",
      "\n",
      "Given below is XML that describes the information to extract from this document and the tags to extract it into.\n",
      "\n",
      "\n",
      "<output>\n",
      "    <list name=\"points\" description=\"Bullet points regarding events in the author's life.\">\n",
      "        <object>\n",
      "            <string name=\"explanation\"/>\n",
      "            <string name=\"explanation2\"/>\n",
      "            <string name=\"explanation3\"/>\n",
      "        </object>\n",
      "    </list>\n",
      "</output>\n",
      "\n",
      "\n",
      "\n",
      "ONLY return a valid JSON object (no other text is necessary). The JSON MUST conform to the XML format, including any types and format requests e.g. requests for lists, objects and specific types. Be correct and concise.\n",
      "\n",
      "\n"
     ]
    }
   ],
   "source": [
    "# take a look at the new QA template!\n",
    "print(fmt_qa_tmpl)"
   ]
  },
  {
   "cell_type": "markdown",
   "id": "b6caf93b-6345-4c65-a346-a95b0f1746c4",
   "metadata": {},
   "source": [
    "#### Query Index\n"
   ]
  },
  {
   "cell_type": "code",
   "execution_count": null,
   "id": "fb9cdf43-0f31-4c36-869b-df9fa50aebdb",
<<<<<<< HEAD
   "metadata": {
    "tags": []
   },
   "outputs": [],
=======
   "metadata": {},
   "outputs": [
    {
     "name": "stdout",
     "output_type": "stream",
     "text": [
      "INFO:llama_index.token_counter.token_counter:> [query] Total LLM token usage: 754 tokens\n",
      "> [query] Total LLM token usage: 754 tokens\n",
      "INFO:llama_index.token_counter.token_counter:> [query] Total embedding token usage: 11 tokens\n",
      "> [query] Total embedding token usage: 11 tokens\n"
     ]
    }
   ],
>>>>>>> 2cbfd949
   "source": [
    "query_engine = index.as_query_engine(\n",
    "    text_qa_template=qa_prompt,\n",
    "    refine_template=refine_prompt,\n",
    "    llm_predictor=llm_predictor,\n",
    ")\n",
    "response = query_engine.query(\n",
    "    \"What are the three items the author did growing up?\",\n",
    ")"
   ]
  },
  {
   "cell_type": "code",
<<<<<<< HEAD
   "execution_count": 12,
=======
   "execution_count": null,
>>>>>>> 2cbfd949
   "id": "bc7760b6-5be3-4303-b97e-3f5edacf674b",
   "metadata": {},
   "outputs": [
    {
     "name": "stdout",
     "output_type": "stream",
     "text": [
      "{\n",
      "  \"output\": {\n",
      "    \"list\": {\n",
      "      \"name\": \"points\",\n",
      "      \"description\": \"Bullet points regarding events in the author's life.\",\n",
      "      \"object\": {\n",
      "        \"string\": [\n",
      "          {\n",
      "            \"name\": \"explanation\",\n",
      "            \"content\": \"Writing short stories\"\n",
      "          },\n",
      "          {\n",
      "            \"name\": \"explanation2\",\n",
      "            \"content\": \"Programming on the IBM 1401\"\n",
      "          },\n",
      "          {\n",
      "            \"name\": \"explanation3\",\n",
      "            \"content\": \"Building a microcomputer\"\n",
      "          }\n",
      "        ]\n",
      "      }\n",
      "    }\n",
      "  }\n",
      "}\n"
     ]
    }
   ],
   "source": [
    "print(response)"
   ]
  },
  {
   "cell_type": "code",
   "execution_count": null,
   "id": "8cebf1d1",
   "metadata": {},
   "outputs": [],
   "source": []
  }
 ],
 "metadata": {
  "kernelspec": {
   "display_name": "Python 3 (ipykernel)",
   "language": "python",
   "name": "python3"
  },
  "language_info": {
   "codemirror_mode": {
    "name": "ipython",
    "version": 3
   },
   "file_extension": ".py",
   "mimetype": "text/x-python",
   "name": "python",
   "nbconvert_exporter": "python",
<<<<<<< HEAD
   "pygments_lexer": "ipython3",
   "version": "3.9.6"
=======
   "pygments_lexer": "ipython3"
>>>>>>> 2cbfd949
  }
 },
 "nbformat": 4,
 "nbformat_minor": 5
}<|MERGE_RESOLUTION|>--- conflicted
+++ resolved
@@ -1,401 +1,358 @@
 {
- "cells": [
-  {
-   "cell_type": "markdown",
-   "id": "9c48213d-6e6a-4c10-838a-2a7c710c3a05",
-   "metadata": {},
-   "source": [
-    "# Guardrails Output Parsing\n"
-   ]
-  },
-  {
-   "cell_type": "markdown",
-   "id": "50d3b817-b70e-4667-be4f-d3a0fe4bd119",
-   "metadata": {},
-   "source": [
-    "#### Load documents, build the VectorStoreIndex\n"
-   ]
-  },
-  {
-   "cell_type": "code",
-   "execution_count": null,
-   "id": "690a6918-7c75-4f95-9ccc-d2c4a1fe00d7",
-   "metadata": {},
-   "outputs": [],
-   "source": [
-    "import logging\n",
-    "import sys\n",
-    "\n",
-    "logging.basicConfig(stream=sys.stdout, level=logging.INFO)\n",
-    "logging.getLogger().addHandler(logging.StreamHandler(stream=sys.stdout))\n",
-    "\n",
-    "from llama_index import VectorStoreIndex, SimpleDirectoryReader\n",
-    "from IPython.display import Markdown, display\n",
-    "\n",
-    "import openai\n",
-    "\n",
-    "openai.api_key = \"<YOUR_OPENAI_API_KEY>\""
-   ]
-  },
-  {
-   "cell_type": "code",
-   "execution_count": null,
-   "id": "03d1691e-544b-454f-825b-5ee12f7faa8a",
-   "metadata": {},
-   "outputs": [],
-   "source": [
-    "# load documents\n",
-    "documents = SimpleDirectoryReader(\n",
-    "    \"../../../examples/paul_graham_essay/data/\"\n",
-    ").load_data()"
-   ]
-  },
-  {
-   "cell_type": "code",
-   "execution_count": null,
-   "id": "ad144ee7-96da-4dd6-be00-fd6cf0c78e58",
-<<<<<<< HEAD
+   "cells": [
+      {
+         "cell_type": "markdown",
+         "id": "9c48213d-6e6a-4c10-838a-2a7c710c3a05",
+         "metadata": {},
+         "source": [
+            "# Guardrails Output Parsing\n"
+         ]
+      },
+      {
+         "cell_type": "markdown",
+         "id": "50d3b817-b70e-4667-be4f-d3a0fe4bd119",
+         "metadata": {},
+         "source": [
+            "#### Load documents, build the VectorStoreIndex\n"
+         ]
+      },
+      {
+         "cell_type": "code",
+         "execution_count": null,
+         "id": "690a6918-7c75-4f95-9ccc-d2c4a1fe00d7",
+         "metadata": {},
+         "outputs": [],
+         "source": [
+            "import logging\n",
+            "import sys\n",
+            "\n",
+            "logging.basicConfig(stream=sys.stdout, level=logging.INFO)\n",
+            "logging.getLogger().addHandler(logging.StreamHandler(stream=sys.stdout))\n",
+            "\n",
+            "from llama_index import VectorStoreIndex, SimpleDirectoryReader\n",
+            "from IPython.display import Markdown, display\n",
+            "\n",
+            "import openai\n",
+            "\n",
+            "openai.api_key = \"<YOUR_OPENAI_API_KEY>\""
+         ]
+      },
+      {
+         "cell_type": "code",
+         "execution_count": null,
+         "id": "03d1691e-544b-454f-825b-5ee12f7faa8a",
+         "metadata": {},
+         "outputs": [],
+         "source": [
+            "# load documents\n",
+            "documents = SimpleDirectoryReader(\n",
+            "    \"../../../examples/paul_graham_essay/data/\"\n",
+            ").load_data()"
+         ]
+      },
+      {
+         "cell_type": "code",
+         "execution_count": null,
+         "id": "ad144ee7-96da-4dd6-be00-fd6cf0c78e58",
+         "metadata": {},
+         "outputs": [
+            {
+               "name": "stdout",
+               "output_type": "stream",
+               "text": [
+                  "INFO:llama_index.token_counter.token_counter:> [build_index_from_documents] Total LLM token usage: 0 tokens\n",
+                  "> [build_index_from_documents] Total LLM token usage: 0 tokens\n",
+                  "INFO:llama_index.token_counter.token_counter:> [build_index_from_documents] Total embedding token usage: 18579 tokens\n",
+                  "> [build_index_from_documents] Total embedding token usage: 18579 tokens\n"
+               ]
+            }
+         ],
+         "source": [
+            "index = VectorStoreIndex.from_documents(documents, chunk_size=512)"
+         ]
+      },
+      {
+         "cell_type": "markdown",
+         "id": "8b7d7c61-b5d7-4b8f-b90b-3ebee1103f27",
+         "metadata": {},
+         "source": [
+            "#### Define Query + Guardrails Spec\n"
+         ]
+      },
+      {
+         "cell_type": "code",
+         "execution_count": null,
+         "id": "6fb88295-0840-4e2d-b79b-def0b0a63a7f",
+         "metadata": {},
+         "outputs": [],
+         "source": [
+            "from llama_index.output_parsers import GuardrailsOutputParser\n",
+            "from llama_index.llm_predictor import StructuredLLMPredictor"
+         ]
+      },
+      {
+         "cell_type": "code",
+         "execution_count": null,
+         "id": "057139d2-09e8-4b8d-83a1-a2356a1475a8",
+         "metadata": {},
+         "outputs": [],
+         "source": [
+            "llm_predictor = StructuredLLMPredictor()"
+         ]
+      },
+      {
+         "cell_type": "markdown",
+         "id": "bc25edf7-9343-4e82-a3f1-eec4281a9371",
+         "metadata": {},
+         "source": [
+            "**Define custom QA and Refine Prompts**\n"
+         ]
+      },
+      {
+         "cell_type": "code",
+         "execution_count": null,
+         "id": "2833d086-d240-4798-b3c5-a83ac4593b0e",
+         "metadata": {},
+         "outputs": [],
+         "source": [
+            "from llama_index.prompts import PromptTemplate\n",
+            "from llama_index.prompts.default_prompts import (\n",
+            "    DEFAULT_TEXT_QA_PROMPT_TMPL,\n",
+            "    DEFAULT_REFINE_PROMPT_TMPL,\n",
+            ")"
+         ]
+      },
+      {
+         "cell_type": "markdown",
+         "id": "dba8513e",
+         "metadata": {},
+         "source": [
+            "**Define Guardrails Spec**\n"
+         ]
+      },
+      {
+         "cell_type": "code",
+         "execution_count": null,
+         "id": "a4b9201d-fe16-4cc0-8135-a08d9928625d",
+         "metadata": {},
+         "outputs": [],
+         "source": [
+            "# You can either define a RailSpec and initialise a Guard object from_rail_string()\n",
+            "# OR define Pydantic classes and initialise a Guard object from_pydantic()\n",
+            "# For more info: https://docs.guardrailsai.com/defining_guards/pydantic/\n",
+            "# Guardrails recommends Pydantic\n",
+            "\n",
+            "from pydantic import BaseModel, Field\n",
+            "from typing import List\n",
+            "import guardrails as gd\n",
+            "\n",
+            "\n",
+            "class Point(BaseModel):\n",
+            "    # In all the fields below, you can define validators as well\n",
+            "    # Left out for brevity\n",
+            "    explanation: str = Field()\n",
+            "    explanation2: str = Field()\n",
+            "    explanation3: str = Field()\n",
+            "\n",
+            "\n",
+            "class BulletPoints(BaseModel):\n",
+            "    points: List[Point] = Field(\n",
+            "        description=\"Bullet points regarding events in the author's life.\"\n",
+            "    )\n",
+            "\n",
+            "\n",
+            "# Define the prompt\n",
+            "prompt = \"\"\"\n",
+            "Query string here.\n",
+            "\n",
+            "${gr.xml_prefix_prompt}\n",
+            "\n",
+            "${output_schema}\n",
+            "\n",
+            "${gr.json_suffix_prompt_v2_wo_none}\n",
+            "\"\"\""
+         ]
+      },
+      {
+         "cell_type": "code",
+         "execution_count": null,
+         "id": "f7af4ebf-1dff-48ec-9fb7-8926af45b6a0",
+         "metadata": {},
+         "outputs": [],
+         "source": [
+            "# Create a guard object\n",
+            "guard = gd.Guard.from_pydantic(output_class=BulletPoints, prompt=prompt)\n",
+            "\n",
+            "# Create output parse object\n",
+            "output_parser = GuardrailsOutputParser(guard, llm=llm_predictor.llm)"
+         ]
+      },
+      {
+         "cell_type": "code",
+         "execution_count": null,
+         "id": "a9b440d4-6fb4-46e6-973f-44207b432d3f",
+         "metadata": {},
+         "outputs": [],
+         "source": [
+            "# NOTE: we use the same output parser for both prompts, though you can choose to use different parsers\n",
+            "# NOTE: here we add formatting instructions to the prompts.\n",
+            "\n",
+            "fmt_qa_tmpl = output_parser.format(DEFAULT_TEXT_QA_PROMPT_TMPL)\n",
+            "fmt_refine_tmpl = output_parser.format(DEFAULT_REFINE_PROMPT_TMPL)\n",
+            "\n",
+            "qa_prompt = PromptTemplate(fmt_qa_tmpl, output_parser=output_parser)\n",
+            "refine_prompt = PromptTemplate(fmt_refine_tmpl, output_parser=output_parser)"
+         ]
+      },
+      {
+         "cell_type": "code",
+         "execution_count": null,
+         "id": "1ba18a80-35f4-4fd4-9b13-9f13f84db4fe",
+         "metadata": {},
+         "outputs": [
+            {
+               "name": "stdout",
+               "output_type": "stream",
+               "text": [
+                  "Context information is below.\n",
+                  "---------------------\n",
+                  "{context_str}\n",
+                  "---------------------\n",
+                  "Given the context information and not prior knowledge, answer the query.\n",
+                  "Query: {query_str}\n",
+                  "Answer: \n",
+                  "\n",
+                  "\n",
+                  "Given below is XML that describes the information to extract from this document and the tags to extract it into.\n",
+                  "\n",
+                  "\n",
+                  "<output>\n",
+                  "    <list name=\"points\" description=\"Bullet points regarding events in the author's life.\">\n",
+                  "        <object>\n",
+                  "            <string name=\"explanation\"/>\n",
+                  "            <string name=\"explanation2\"/>\n",
+                  "            <string name=\"explanation3\"/>\n",
+                  "        </object>\n",
+                  "    </list>\n",
+                  "</output>\n",
+                  "\n",
+                  "\n",
+                  "\n",
+                  "ONLY return a valid JSON object (no other text is necessary). The JSON MUST conform to the XML format, including any types and format requests e.g. requests for lists, objects and specific types. Be correct and concise.\n",
+                  "\n",
+                  "\n"
+               ]
+            }
+         ],
+         "source": [
+            "# take a look at the new QA template!\n",
+            "print(fmt_qa_tmpl)"
+         ]
+      },
+      {
+         "cell_type": "markdown",
+         "id": "b6caf93b-6345-4c65-a346-a95b0f1746c4",
+         "metadata": {},
+         "source": [
+            "#### Query Index\n"
+         ]
+      },
+      {
+         "cell_type": "code",
+         "execution_count": null,
+         "id": "fb9cdf43-0f31-4c36-869b-df9fa50aebdb",
+         "metadata": {},
+         "outputs": [
+            {
+               "name": "stdout",
+               "output_type": "stream",
+               "text": [
+                  "INFO:llama_index.token_counter.token_counter:> [query] Total LLM token usage: 754 tokens\n",
+                  "> [query] Total LLM token usage: 754 tokens\n",
+                  "INFO:llama_index.token_counter.token_counter:> [query] Total embedding token usage: 11 tokens\n",
+                  "> [query] Total embedding token usage: 11 tokens\n"
+               ]
+            }
+         ],
+         "source": [
+            "query_engine = index.as_query_engine(\n",
+            "    text_qa_template=qa_prompt,\n",
+            "    refine_template=refine_prompt,\n",
+            "    llm_predictor=llm_predictor,\n",
+            ")\n",
+            "response = query_engine.query(\n",
+            "    \"What are the three items the author did growing up?\",\n",
+            ")"
+         ]
+      },
+      {
+         "cell_type": "code",
+         "execution_count": null,
+         "id": "bc7760b6-5be3-4303-b97e-3f5edacf674b",
+         "metadata": {},
+         "outputs": [
+            {
+               "name": "stdout",
+               "output_type": "stream",
+               "text": [
+                  "{\n",
+                  "  \"output\": {\n",
+                  "    \"list\": {\n",
+                  "      \"name\": \"points\",\n",
+                  "      \"description\": \"Bullet points regarding events in the author's life.\",\n",
+                  "      \"object\": {\n",
+                  "        \"string\": [\n",
+                  "          {\n",
+                  "            \"name\": \"explanation\",\n",
+                  "            \"content\": \"Writing short stories\"\n",
+                  "          },\n",
+                  "          {\n",
+                  "            \"name\": \"explanation2\",\n",
+                  "            \"content\": \"Programming on the IBM 1401\"\n",
+                  "          },\n",
+                  "          {\n",
+                  "            \"name\": \"explanation3\",\n",
+                  "            \"content\": \"Building a microcomputer\"\n",
+                  "          }\n",
+                  "        ]\n",
+                  "      }\n",
+                  "    }\n",
+                  "  }\n",
+                  "}\n"
+               ]
+            }
+         ],
+         "source": [
+            "print(response)"
+         ]
+      },
+      {
+         "cell_type": "code",
+         "execution_count": null,
+         "id": "8cebf1d1",
+         "metadata": {},
+         "outputs": [],
+         "source": []
+      }
+   ],
    "metadata": {
-    "scrolled": true
+      "kernelspec": {
+         "display_name": "Python 3 (ipykernel)",
+         "language": "python",
+         "name": "python3"
+      },
+      "language_info": {
+         "codemirror_mode": {
+            "name": "ipython",
+            "version": 3
+         },
+         "file_extension": ".py",
+         "mimetype": "text/x-python",
+         "name": "python",
+         "nbconvert_exporter": "python",
+         "pygments_lexer": "ipython3"
+      }
    },
-   "outputs": [],
-=======
-   "metadata": {},
-   "outputs": [
-    {
-     "name": "stdout",
-     "output_type": "stream",
-     "text": [
-      "INFO:llama_index.token_counter.token_counter:> [build_index_from_documents] Total LLM token usage: 0 tokens\n",
-      "> [build_index_from_documents] Total LLM token usage: 0 tokens\n",
-      "INFO:llama_index.token_counter.token_counter:> [build_index_from_documents] Total embedding token usage: 18579 tokens\n",
-      "> [build_index_from_documents] Total embedding token usage: 18579 tokens\n"
-     ]
-    }
-   ],
->>>>>>> 2cbfd949
-   "source": [
-    "index = VectorStoreIndex.from_documents(documents, chunk_size=512)"
-   ]
-  },
-  {
-   "cell_type": "markdown",
-   "id": "8b7d7c61-b5d7-4b8f-b90b-3ebee1103f27",
-   "metadata": {},
-   "source": [
-    "#### Define Query + Guardrails Spec\n"
-   ]
-  },
-  {
-   "cell_type": "code",
-   "execution_count": null,
-   "id": "6fb88295-0840-4e2d-b79b-def0b0a63a7f",
-   "metadata": {},
-   "outputs": [],
-   "source": [
-    "from llama_index.output_parsers import GuardrailsOutputParser\n",
-    "from llama_index.llm_predictor import StructuredLLMPredictor"
-   ]
-  },
-  {
-   "cell_type": "code",
-   "execution_count": null,
-   "id": "057139d2-09e8-4b8d-83a1-a2356a1475a8",
-   "metadata": {},
-   "outputs": [],
-   "source": [
-    "llm_predictor = StructuredLLMPredictor()"
-   ]
-  },
-  {
-   "cell_type": "markdown",
-   "id": "bc25edf7-9343-4e82-a3f1-eec4281a9371",
-   "metadata": {},
-   "source": [
-    "**Define custom QA and Refine Prompts**\n"
-   ]
-  },
-  {
-   "cell_type": "code",
-<<<<<<< HEAD
-   "execution_count": 6,
-=======
-   "execution_count": null,
->>>>>>> 2cbfd949
-   "id": "2833d086-d240-4798-b3c5-a83ac4593b0e",
-   "metadata": {},
-   "outputs": [],
-   "source": [
-    "from llama_index.prompts import PromptTemplate\n",
-    "from llama_index.prompts.default_prompts import (\n",
-    "    DEFAULT_TEXT_QA_PROMPT_TMPL,\n",
-    "    DEFAULT_REFINE_PROMPT_TMPL,\n",
-    ")"
-   ]
-  },
-  {
-   "cell_type": "markdown",
-   "id": "dba8513e",
-   "metadata": {},
-   "source": [
-    "**Define Guardrails Spec**\n"
-   ]
-  },
-  {
-   "cell_type": "code",
-<<<<<<< HEAD
-   "execution_count": 7,
-=======
-   "execution_count": null,
->>>>>>> 2cbfd949
-   "id": "a4b9201d-fe16-4cc0-8135-a08d9928625d",
-   "metadata": {},
-   "outputs": [],
-   "source": [
-    "# You can either define a RailSpec and initialise a Guard object from_rail_string()\n",
-    "# OR define Pydantic classes and initialise a Guard object from_pydantic()\n",
-    "# For more info: https://docs.guardrailsai.com/defining_guards/pydantic/\n",
-    "# Guardrails recommends Pydantic\n",
-    "\n",
-    "from pydantic import BaseModel, Field\n",
-    "from typing import List\n",
-    "import guardrails as gd\n",
-    "\n",
-    "\n",
-    "class Point(BaseModel):\n",
-    "    # In all the fields below, you can define validators as well\n",
-    "    # Left out for brevity\n",
-    "    explanation: str = Field()\n",
-    "    explanation2: str = Field()\n",
-    "    explanation3: str = Field()\n",
-    "\n",
-    "\n",
-    "class BulletPoints(BaseModel):\n",
-    "    points: List[Point] = Field(\n",
-    "        description=\"Bullet points regarding events in the author's life.\"\n",
-    "    )\n",
-    "\n",
-    "\n",
-    "# Define the prompt\n",
-    "prompt = \"\"\"\n",
-    "Query string here.\n",
-    "\n",
-    "${gr.xml_prefix_prompt}\n",
-    "\n",
-    "${output_schema}\n",
-    "\n",
-    "${gr.json_suffix_prompt_v2_wo_none}\n",
-    "\"\"\""
-   ]
-  },
-  {
-   "cell_type": "code",
-<<<<<<< HEAD
-   "execution_count": 8,
-=======
-   "execution_count": null,
->>>>>>> 2cbfd949
-   "id": "f7af4ebf-1dff-48ec-9fb7-8926af45b6a0",
-   "metadata": {},
-   "outputs": [],
-   "source": [
-    "# Create a guard object\n",
-    "guard = gd.Guard.from_pydantic(output_class=BulletPoints, prompt=prompt)\n",
-    "\n",
-    "# Create output parse object\n",
-    "output_parser = GuardrailsOutputParser(guard, llm=llm_predictor.llm)"
-   ]
-  },
-  {
-   "cell_type": "code",
-<<<<<<< HEAD
-   "execution_count": 9,
-=======
-   "execution_count": null,
->>>>>>> 2cbfd949
-   "id": "a9b440d4-6fb4-46e6-973f-44207b432d3f",
-   "metadata": {},
-   "outputs": [],
-   "source": [
-    "# NOTE: we use the same output parser for both prompts, though you can choose to use different parsers\n",
-    "# NOTE: here we add formatting instructions to the prompts.\n",
-    "\n",
-    "fmt_qa_tmpl = output_parser.format(DEFAULT_TEXT_QA_PROMPT_TMPL)\n",
-    "fmt_refine_tmpl = output_parser.format(DEFAULT_REFINE_PROMPT_TMPL)\n",
-    "\n",
-    "qa_prompt = PromptTemplate(fmt_qa_tmpl, output_parser=output_parser)\n",
-    "refine_prompt = PromptTemplate(fmt_refine_tmpl, output_parser=output_parser)"
-   ]
-  },
-  {
-   "cell_type": "code",
-<<<<<<< HEAD
-   "execution_count": 10,
-=======
-   "execution_count": null,
->>>>>>> 2cbfd949
-   "id": "1ba18a80-35f4-4fd4-9b13-9f13f84db4fe",
-   "metadata": {},
-   "outputs": [
-    {
-     "name": "stdout",
-     "output_type": "stream",
-     "text": [
-      "Context information is below.\n",
-      "---------------------\n",
-      "{context_str}\n",
-      "---------------------\n",
-      "Given the context information and not prior knowledge, answer the query.\n",
-      "Query: {query_str}\n",
-      "Answer: \n",
-      "\n",
-      "\n",
-      "Given below is XML that describes the information to extract from this document and the tags to extract it into.\n",
-      "\n",
-      "\n",
-      "<output>\n",
-      "    <list name=\"points\" description=\"Bullet points regarding events in the author's life.\">\n",
-      "        <object>\n",
-      "            <string name=\"explanation\"/>\n",
-      "            <string name=\"explanation2\"/>\n",
-      "            <string name=\"explanation3\"/>\n",
-      "        </object>\n",
-      "    </list>\n",
-      "</output>\n",
-      "\n",
-      "\n",
-      "\n",
-      "ONLY return a valid JSON object (no other text is necessary). The JSON MUST conform to the XML format, including any types and format requests e.g. requests for lists, objects and specific types. Be correct and concise.\n",
-      "\n",
-      "\n"
-     ]
-    }
-   ],
-   "source": [
-    "# take a look at the new QA template!\n",
-    "print(fmt_qa_tmpl)"
-   ]
-  },
-  {
-   "cell_type": "markdown",
-   "id": "b6caf93b-6345-4c65-a346-a95b0f1746c4",
-   "metadata": {},
-   "source": [
-    "#### Query Index\n"
-   ]
-  },
-  {
-   "cell_type": "code",
-   "execution_count": null,
-   "id": "fb9cdf43-0f31-4c36-869b-df9fa50aebdb",
-<<<<<<< HEAD
-   "metadata": {
-    "tags": []
-   },
-   "outputs": [],
-=======
-   "metadata": {},
-   "outputs": [
-    {
-     "name": "stdout",
-     "output_type": "stream",
-     "text": [
-      "INFO:llama_index.token_counter.token_counter:> [query] Total LLM token usage: 754 tokens\n",
-      "> [query] Total LLM token usage: 754 tokens\n",
-      "INFO:llama_index.token_counter.token_counter:> [query] Total embedding token usage: 11 tokens\n",
-      "> [query] Total embedding token usage: 11 tokens\n"
-     ]
-    }
-   ],
->>>>>>> 2cbfd949
-   "source": [
-    "query_engine = index.as_query_engine(\n",
-    "    text_qa_template=qa_prompt,\n",
-    "    refine_template=refine_prompt,\n",
-    "    llm_predictor=llm_predictor,\n",
-    ")\n",
-    "response = query_engine.query(\n",
-    "    \"What are the three items the author did growing up?\",\n",
-    ")"
-   ]
-  },
-  {
-   "cell_type": "code",
-<<<<<<< HEAD
-   "execution_count": 12,
-=======
-   "execution_count": null,
->>>>>>> 2cbfd949
-   "id": "bc7760b6-5be3-4303-b97e-3f5edacf674b",
-   "metadata": {},
-   "outputs": [
-    {
-     "name": "stdout",
-     "output_type": "stream",
-     "text": [
-      "{\n",
-      "  \"output\": {\n",
-      "    \"list\": {\n",
-      "      \"name\": \"points\",\n",
-      "      \"description\": \"Bullet points regarding events in the author's life.\",\n",
-      "      \"object\": {\n",
-      "        \"string\": [\n",
-      "          {\n",
-      "            \"name\": \"explanation\",\n",
-      "            \"content\": \"Writing short stories\"\n",
-      "          },\n",
-      "          {\n",
-      "            \"name\": \"explanation2\",\n",
-      "            \"content\": \"Programming on the IBM 1401\"\n",
-      "          },\n",
-      "          {\n",
-      "            \"name\": \"explanation3\",\n",
-      "            \"content\": \"Building a microcomputer\"\n",
-      "          }\n",
-      "        ]\n",
-      "      }\n",
-      "    }\n",
-      "  }\n",
-      "}\n"
-     ]
-    }
-   ],
-   "source": [
-    "print(response)"
-   ]
-  },
-  {
-   "cell_type": "code",
-   "execution_count": null,
-   "id": "8cebf1d1",
-   "metadata": {},
-   "outputs": [],
-   "source": []
-  }
- ],
- "metadata": {
-  "kernelspec": {
-   "display_name": "Python 3 (ipykernel)",
-   "language": "python",
-   "name": "python3"
-  },
-  "language_info": {
-   "codemirror_mode": {
-    "name": "ipython",
-    "version": 3
-   },
-   "file_extension": ".py",
-   "mimetype": "text/x-python",
-   "name": "python",
-   "nbconvert_exporter": "python",
-<<<<<<< HEAD
-   "pygments_lexer": "ipython3",
-   "version": "3.9.6"
-=======
-   "pygments_lexer": "ipython3"
->>>>>>> 2cbfd949
-  }
- },
- "nbformat": 4,
- "nbformat_minor": 5
+   "nbformat": 4,
+   "nbformat_minor": 5
 }