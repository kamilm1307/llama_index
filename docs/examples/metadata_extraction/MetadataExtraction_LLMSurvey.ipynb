{
 "cells": [
  {
   "cell_type": "markdown",
   "id": "b07531d9-7473-480d-bee6-c1ee4cbc207c",
   "metadata": {},
   "source": [
    "# Automated Metadata Extraction for Better Retrieval + Synthesis\n",
    "\n",
    "In this tutorial, we show you how to perform automated metadata extraction for better retrieval results.\n",
    "We use two extractors: a QuestionAnsweredExtractor which generates question/answer pairs from a piece of text, and also a SummaryExtractor which extracts summaries, not only within the current text, but also within adjacent texts.\n",
    "\n",
    "We show that this allows for \"chunk dreaming\" - each individual chunk can have more \"holistic\" details, leading to higher answer quality given retrieved results.\n",
    "\n",
    "Our data source is taken from Eugene Yan's popular article on LLM Patterns: https://eugeneyan.com/writing/llm-patterns/"
   ]
  },
  {
   "cell_type": "markdown",
   "id": "9a4873de-eaa9-4854-8aeb-050704bd894f",
   "metadata": {},
   "source": [
    "## Setup"
   ]
  },
  {
   "cell_type": "code",
<<<<<<< HEAD
   "execution_count": 1,
=======
   "execution_count": null,
>>>>>>> 3e02688c
   "id": "40d399c4-c93c-41bf-9a47-48aefabb75e3",
   "metadata": {},
   "outputs": [],
   "source": [
    "import nest_asyncio\n",
    "\n",
    "nest_asyncio.apply()\n",
    "\n",
    "import os\n",
    "import openai"
   ]
  },
  {
   "cell_type": "code",
   "execution_count": null,
   "id": "4c80a958-e94f-4260-81fc-8791019dae87",
   "metadata": {},
   "outputs": [],
   "source": [
    "# OPTIONAL: setup W&B callback handling for tracing\n",
    "from llama_index import set_global_handler\n",
    "\n",
    "set_global_handler(\"wandb\", run_args={\"project\": \"llamaindex\"})"
   ]
  },
  {
   "cell_type": "code",
<<<<<<< HEAD
   "execution_count": 2,
=======
   "execution_count": null,
>>>>>>> 3e02688c
   "id": "89cb51f7-1764-40d1-bd25-d7551aa57207",
   "metadata": {},
   "outputs": [],
   "source": [
    "os.environ[\"OPENAI_API_KEY\"] = \"sk-...\"\n",
    "openai.api_key = os.environ[\"OPENAI_API_KEY\"]"
   ]
  },
  {
   "cell_type": "markdown",
   "id": "7a6ef3fc-0d04-43a2-b0d6-4d8f3c90ef3d",
   "metadata": {},
   "source": [
    "## Define Metadata Extractors\n",
    "\n",
    "Here we define metadata extractors. We define two variants:\n",
    "- metadata_extractor_1 only contains the QuestionsAnsweredExtractor\n",
    "- metadata_extractor_2 contains both the QuestionsAnsweredExtractor as well as the SummaryExtractor"
   ]
  },
  {
   "cell_type": "code",
<<<<<<< HEAD
   "execution_count": 5,
=======
   "execution_count": null,
>>>>>>> 3e02688c
   "id": "0adb8e4a-6728-4073-8256-8b3be4ab1e64",
   "metadata": {},
   "outputs": [],
   "source": [
    "from llama_index import ServiceContext\n",
    "from llama_index.llms import OpenAI\n",
    "from llama_index.schema import MetadataMode"
   ]
  },
  {
   "cell_type": "code",
<<<<<<< HEAD
   "execution_count": 6,
=======
   "execution_count": null,
>>>>>>> 3e02688c
   "id": "a0231dff-7443-46bf-9b9d-759198d3408e",
   "metadata": {},
   "outputs": [],
   "source": [
    "llm = OpenAI(temperature=0.1, model=\"gpt-3.5-turbo\", max_tokens=512)"
   ]
  },
  {
   "cell_type": "markdown",
   "id": "2db2cf90-f295-4a3d-a47c-4b2b1dd2d7c5",
   "metadata": {},
   "source": [
    "We also show how to instantiate the `SummaryExtractor` and `QuestionsAnsweredExtractor`."
   ]
  },
  {
   "cell_type": "code",
<<<<<<< HEAD
   "execution_count": 7,
=======
   "execution_count": null,
>>>>>>> 3e02688c
   "id": "3bda151d-6fb8-427e-82fc-0f3bb469d705",
   "metadata": {},
   "outputs": [],
   "source": [
    "from llama_index.node_parser import TokenAwareNodeParser\n",
    "from llama_index.extractors import (\n",
    "    SummaryExtractor,\n",
    "    QuestionsAnsweredExtractor,\n",
    ")\n",
    "\n",
    "node_parser = TokenAwareNodeParser(separator=\" \", chunk_size=256, chunk_overlap=128)\n",
    "\n",
    "\n",
    "extractors_1 = [\n",
    "    QuestionsAnsweredExtractor(questions=3, llm=llm, metadata_mode=MetadataMode.EMBED),\n",
    "]\n",
    "\n",
    "extractors_2 = [\n",
    "    SummaryExtractor(summaries=[\"prev\", \"self\", \"next\"], llm=llm),\n",
    "    QuestionsAnsweredExtractor(questions=3, llm=llm, metadata_mode=MetadataMode.EMBED),\n",
    "]"
   ]
  },
  {
   "cell_type": "markdown",
   "id": "e4e54937-e9e7-48ed-8600-72cd2f3c529b",
   "metadata": {},
   "source": [
    "## Load in Data, Run Extractors\n",
    "\n",
    "We load in Eugene's essay (https://eugeneyan.com/writing/llm-patterns/) using our LlamaHub SimpleWebPageReader.\n",
    "\n",
    "We then run our extractors."
   ]
  },
  {
   "cell_type": "code",
   "execution_count": null,
   "id": "c72c45a9-dcad-4925-b2f7-d25fe5d80c2d",
   "metadata": {},
   "outputs": [],
   "source": [
    "from llama_index import SimpleDirectoryReader"
   ]
  },
  {
   "cell_type": "code",
<<<<<<< HEAD
   "execution_count": 8,
=======
   "execution_count": null,
>>>>>>> 3e02688c
   "id": "4044f6bd-be50-4958-8d25-4edd6552f103",
   "metadata": {},
   "outputs": [],
   "source": [
    "# load in blog\n",
    "\n",
    "from llama_hub.web.simple_web.base import SimpleWebPageReader\n",
    "\n",
    "reader = SimpleWebPageReader(html_to_text=True)\n",
    "docs = reader.load_data(urls=[\"https://eugeneyan.com/writing/llm-patterns/\"])"
   ]
  },
  {
   "cell_type": "code",
   "execution_count": null,
   "id": "f2701c7e-b67e-4c24-98df-73f96e3756a2",
   "metadata": {},
   "outputs": [],
   "source": [
    "print(docs[0].get_content())"
   ]
  },
  {
   "cell_type": "code",
<<<<<<< HEAD
   "execution_count": 10,
=======
   "execution_count": null,
>>>>>>> 3e02688c
   "id": "269f8ecc-489d-435f-9d81-a9c64fd4d400",
   "metadata": {},
   "outputs": [],
   "source": [
    "orig_nodes = node_parser.get_nodes_from_documents(docs)"
   ]
  },
  {
   "cell_type": "code",
<<<<<<< HEAD
   "execution_count": 11,
=======
   "execution_count": null,
>>>>>>> 3e02688c
   "id": "d63b7df2-0e5a-4e98-85ea-88ddcf37c99e",
   "metadata": {},
   "outputs": [],
   "source": [
    "# take just the first 8 nodes for testing\n",
    "nodes = orig_nodes[20:28]"
   ]
  },
  {
   "cell_type": "code",
<<<<<<< HEAD
   "execution_count": 12,
=======
   "execution_count": null,
>>>>>>> 3e02688c
   "id": "eb2a96d9-03fe-4d60-9829-4fa80f7ff571",
   "metadata": {},
   "outputs": [
    {
     "name": "stdout",
     "output_type": "stream",
     "text": [
      "is to measure the distance that words would\n",
      "have to move to convert one sequence to another.\n",
      "\n",
      "However, there are several pitfalls to using these conventional benchmarks and\n",
      "metrics.\n",
      "\n",
      "First, there’s **poor correlation between these metrics and human judgments.**\n",
      "BLEU, ROUGE, and others have had [negative correlation with how humans\n",
      "evaluate fluency](https://arxiv.org/abs/2008.12009). They also showed moderate\n",
      "to less correlation with human adequacy scores. In particular, BLEU and ROUGE\n",
      "have [low correlation with tasks that require creativity and\n",
      "diversity](https://arxiv.org/abs/2303.16634).\n",
      "\n",
      "Second, these metrics often have **poor adaptability to a wider variety of\n",
      "tasks**. Adopting a metric proposed for one task to another is not always\n",
      "prudent. For example, exact match metrics such as BLEU and ROUGE are a poor\n",
      "fit for tasks like abstractive summarization or dialogue. Since they’re based\n",
      "on n-gram overlap between output and reference, they don’t make sense for a\n",
      "dialogue task where a wide variety\n"
     ]
    }
   ],
   "source": [
    "print(nodes[3].get_content(metadata_mode=\"all\"))"
   ]
  },
  {
   "cell_type": "markdown",
   "id": "970f4dd0-d5e2-4bef-abc1-494020a9a2b5",
   "metadata": {},
   "source": [
    "### Run metadata extractors"
   ]
  },
  {
   "cell_type": "code",
<<<<<<< HEAD
   "execution_count": 13,
=======
   "execution_count": null,
>>>>>>> 3e02688c
   "id": "17fd3537-c8e0-4160-b39d-815dbb6504c9",
   "metadata": {},
   "outputs": [
    {
     "data": {
      "application/vnd.jupyter.widget-view+json": {
       "model_id": "e828522a65bb4304bdaeae041a2eee31",
       "version_major": 2,
       "version_minor": 0
      },
      "text/plain": [
       "Parsing documents into nodes:   0%|          | 0/8 [00:00<?, ?it/s]"
      ]
     },
     "metadata": {},
     "output_type": "display_data"
    },
    {
     "data": {
      "application/vnd.jupyter.widget-view+json": {
       "model_id": "f8d5a4483c4e49f5b26afc869b3f39dd",
       "version_major": 2,
       "version_minor": 0
      },
      "text/plain": [
       "Extracting questions:   0%|          | 0/8 [00:00<?, ?it/s]"
      ]
     },
     "metadata": {},
     "output_type": "display_data"
    }
   ],
   "source": [
    "from llama_index.ingestion import run_transformations\n",
    "\n",
    "# process nodes with metadata extractors\n",
    "nodes_1 = run_transformations(\n",
    "    nodes, [node_parser, *extractors_1], in_place=False, show_progress=True\n",
    ")"
   ]
  },
  {
   "cell_type": "code",
<<<<<<< HEAD
   "execution_count": 14,
=======
   "execution_count": null,
>>>>>>> 3e02688c
   "id": "a4d37c8d-f36e-483d-a3d8-77f100b9e1c5",
   "metadata": {},
   "outputs": [
    {
     "name": "stdout",
     "output_type": "stream",
     "text": [
      "[Excerpt from document]\n",
      "questions_this_excerpt_can_answer: 1. What is the correlation between conventional metrics like BLEU and ROUGE and human judgments in evaluating fluency and adequacy in natural language processing tasks?\n",
      "2. How do conventional metrics like BLEU and ROUGE perform in tasks that require creativity and diversity?\n",
      "3. Why are exact match metrics like BLEU and ROUGE not suitable for tasks like abstractive summarization or dialogue in natural language processing?\n",
      "Excerpt:\n",
      "-----\n",
      "is to measure the distance that words would\n",
      "have to move to convert one sequence to another.\n",
      "\n",
      "However, there are several pitfalls to using these conventional benchmarks and\n",
      "metrics.\n",
      "\n",
      "First, there’s **poor correlation between these metrics and human judgments.**\n",
      "BLEU, ROUGE, and others have had [negative correlation with how humans\n",
      "evaluate fluency](https://arxiv.org/abs/2008.12009). They also showed moderate\n",
      "to less correlation with human adequacy scores. In particular, BLEU and ROUGE\n",
      "have [low correlation with tasks that require creativity and\n",
      "diversity](https://arxiv.org/abs/2303.16634).\n",
      "\n",
      "Second, these metrics often have **poor adaptability to a wider variety of\n",
      "tasks**. Adopting a metric proposed for one task to another is not always\n",
      "prudent. For example, exact match metrics such as BLEU and ROUGE are a poor\n",
      "fit for tasks like abstractive summarization or dialogue. Since they’re based\n",
      "on n-gram overlap between output and reference, they don’t make sense for a\n",
      "dialogue task where a wide variety\n",
      "-----\n"
     ]
    }
   ],
   "source": [
    "print(nodes_1[3].get_content(metadata_mode=\"all\"))"
   ]
  },
  {
   "cell_type": "code",
<<<<<<< HEAD
   "execution_count": 15,
=======
   "execution_count": null,
>>>>>>> 3e02688c
   "id": "c4f86b9c-4c9d-48e2-915a-328d5887a1a3",
   "metadata": {},
   "outputs": [
    {
     "data": {
      "application/vnd.jupyter.widget-view+json": {
       "model_id": "f74cdd7524064d42bb4c250db190b0f6",
       "version_major": 2,
       "version_minor": 0
      },
      "text/plain": [
       "Parsing documents into nodes:   0%|          | 0/8 [00:00<?, ?it/s]"
      ]
     },
     "metadata": {},
     "output_type": "display_data"
    },
    {
     "data": {
      "application/vnd.jupyter.widget-view+json": {
       "model_id": "ec9a4e2ac9424fa4b425b08facf6adfe",
       "version_major": 2,
       "version_minor": 0
      },
      "text/plain": [
       "Extracting summaries:   0%|          | 0/8 [00:00<?, ?it/s]"
      ]
     },
     "metadata": {},
     "output_type": "display_data"
    },
    {
     "data": {
      "application/vnd.jupyter.widget-view+json": {
       "model_id": "09dcebe7f8ee437d88792ddf1eecce14",
       "version_major": 2,
       "version_minor": 0
      },
      "text/plain": [
       "Extracting questions:   0%|          | 0/8 [00:00<?, ?it/s]"
      ]
     },
     "metadata": {},
     "output_type": "display_data"
    }
   ],
   "source": [
    "# 2nd pass: run summaries, and then metadata extractor\n",
    "\n",
    "# process nodes with metadata extractor\n",
    "nodes_2 = run_transformations(\n",
    "    nodes, [node_parser, *extractors_2], in_place=False, show_progress=True\n",
    ")"
   ]
  },
  {
   "cell_type": "markdown",
   "id": "d1d52daa-b57a-4f9a-9f67-70cddd5304a4",
   "metadata": {},
   "source": [
    "### Visualize some sample data"
   ]
  },
  {
   "cell_type": "code",
<<<<<<< HEAD
   "execution_count": 16,
=======
   "execution_count": null,
>>>>>>> 3e02688c
   "id": "7822c90d-d048-41d1-b64e-8fbcd8f6e65b",
   "metadata": {},
   "outputs": [
    {
     "name": "stdout",
     "output_type": "stream",
     "text": [
      "[Excerpt from document]\n",
      "prev_section_summary: The section discusses the comparison between BERTScore and MoverScore, two metrics used to evaluate the quality of text generation models. MoverScore is described as a metric that measures the effort required to transform one text sequence into another by mapping semantically related words. The section also highlights the limitations of conventional benchmarks and metrics, such as poor correlation with human judgments and low correlation with tasks requiring creativity.\n",
      "next_section_summary: The section discusses the limitations of current evaluation metrics in natural language processing tasks. It highlights three main issues: lack of creativity and diversity in metrics, poor adaptability to different tasks, and poor reproducibility. The section mentions specific metrics like BLEU and ROUGE, and also references studies that have reported high variance in metric scores.\n",
      "section_summary: The section discusses the limitations of conventional benchmarks and metrics used to measure the distance between word sequences. It highlights two main issues: the poor correlation between these metrics and human judgments, and their limited adaptability to different tasks. The section mentions specific metrics like BLEU and ROUGE, which have been found to have low correlation with human evaluations of fluency, adequacy, creativity, and diversity. It also points out that metrics based on n-gram overlap, such as BLEU and ROUGE, are not suitable for tasks like abstractive summarization or dialogue.\n",
      "questions_this_excerpt_can_answer: 1. What are the limitations of conventional benchmarks and metrics in measuring the distance between word sequences?\n",
      "2. How do metrics like BLEU and ROUGE correlate with human judgments in terms of fluency, adequacy, creativity, and diversity?\n",
      "3. Why are metrics based on n-gram overlap, such as BLEU and ROUGE, not suitable for tasks like abstractive summarization or dialogue?\n",
      "Excerpt:\n",
      "-----\n",
      "is to measure the distance that words would\n",
      "have to move to convert one sequence to another.\n",
      "\n",
      "However, there are several pitfalls to using these conventional benchmarks and\n",
      "metrics.\n",
      "\n",
      "First, there’s **poor correlation between these metrics and human judgments.**\n",
      "BLEU, ROUGE, and others have had [negative correlation with how humans\n",
      "evaluate fluency](https://arxiv.org/abs/2008.12009). They also showed moderate\n",
      "to less correlation with human adequacy scores. In particular, BLEU and ROUGE\n",
      "have [low correlation with tasks that require creativity and\n",
      "diversity](https://arxiv.org/abs/2303.16634).\n",
      "\n",
      "Second, these metrics often have **poor adaptability to a wider variety of\n",
      "tasks**. Adopting a metric proposed for one task to another is not always\n",
      "prudent. For example, exact match metrics such as BLEU and ROUGE are a poor\n",
      "fit for tasks like abstractive summarization or dialogue. Since they’re based\n",
      "on n-gram overlap between output and reference, they don’t make sense for a\n",
      "dialogue task where a wide variety\n",
      "-----\n"
     ]
    }
   ],
   "source": [
    "print(nodes_2[3].get_content(metadata_mode=\"all\"))"
   ]
  },
  {
   "cell_type": "code",
   "execution_count": null,
   "id": "bbf5ee6a-daf8-4862-a80a-15c03f0db4b0",
   "metadata": {},
   "outputs": [
    {
     "name": "stdout",
     "output_type": "stream",
     "text": [
      "[Excerpt from document]\n",
      "prev_section_summary: The section discusses the F_{BERT} formula used in BERTScore and highlights the advantages of BERTScore over simpler metrics like BLEU and ROUGE. It also introduces MoverScore, another metric that uses contextualized embeddings but allows for many-to-one matching. The key topics are BERTScore, MoverScore, and the differences between them.\n",
      "next_section_summary: The section discusses the comparison between BERTScore and MoverScore, two metrics used to evaluate the quality of text generation models. MoverScore is described as a metric that measures the effort required to transform one text sequence into another by mapping semantically related words. The section also highlights the limitations of conventional benchmarks and metrics, such as poor correlation with human judgments and low correlation with tasks requiring creativity.\n",
      "section_summary: The key topics of this section are BERTScore and MoverScore, which are methods used to compute the similarity between generated output and reference in tasks like image captioning and machine translation. BERTScore uses one-to-one matching of tokens, while MoverScore allows for many-to-one matching. MoverScore solves an optimization problem to measure the distance that words would have to move to convert one sequence to another.\n",
      "questions_this_excerpt_can_answer: 1. What is the main difference between BERTScore and MoverScore?\n",
      "2. How does MoverScore allow for many-to-one matching of tokens?\n",
      "3. What problem does MoverScore solve to measure the distance between two sequences?\n",
      "Excerpt:\n",
      "-----\n",
      "to have better correlation for tasks\n",
      "such as image captioning and machine translation.\n",
      "\n",
      "**[MoverScore](https://arxiv.org/abs/1909.02622)** also uses contextualized\n",
      "embeddings to compute the distance between tokens in the generated output and\n",
      "reference. But unlike BERTScore, which is based on one-to-one matching (or\n",
      "“hard alignment”) of tokens, MoverScore allows for many-to-one matching (or\n",
      "“soft alignment”).\n",
      "\n",
      "![BERTScore \\(left\\) vs. MoverScore \\(right\\)](/assets/mover-score.jpg)\n",
      "\n",
      "BERTScore (left) vs. MoverScore (right;\n",
      "[source](https://arxiv.org/abs/1909.02622))\n",
      "\n",
      "MoverScore enables the mapping of semantically related words in one sequence\n",
      "to their counterparts in another sequence. It does this by solving a\n",
      "constrained optimization problem that finds the minimum effort to transform\n",
      "one text into another. The idea is to measure the distance that words would\n",
      "have to move to convert one sequence to another.\n",
      "\n",
      "However, there\n",
      "-----\n"
     ]
    }
   ],
   "source": [
    "print(nodes_2[1].get_content(metadata_mode=\"all\"))"
   ]
  },
  {
   "cell_type": "markdown",
   "id": "641ae280-68e0-4003-b5de-d9f7ecdc6423",
   "metadata": {},
   "source": [
    "## Setup RAG Query Engines, Compare Results! \n",
    "\n",
    "We setup 3 indexes/query engines on top of the three node variants."
   ]
  },
  {
   "cell_type": "code",
<<<<<<< HEAD
   "execution_count": 17,
=======
   "execution_count": null,
>>>>>>> 3e02688c
   "id": "6e430f74-dd95-4aef-acc1-07aa1f3cbd7f",
   "metadata": {},
   "outputs": [],
   "source": [
    "from llama_index import VectorStoreIndex\n",
    "from llama_index.response.notebook_utils import display_source_node, display_response"
   ]
  },
  {
   "cell_type": "code",
<<<<<<< HEAD
   "execution_count": 18,
=======
   "execution_count": null,
>>>>>>> 3e02688c
   "id": "bd729fb8-1e00-4cd0-9505-a86a7daa89d0",
   "metadata": {},
   "outputs": [],
   "source": [
    "# try out different query engines\n",
    "\n",
    "# index0 = VectorStoreIndex(orig_nodes)\n",
    "# index1 = VectorStoreIndex(nodes_1 + orig_nodes[8:])\n",
    "# index2 = VectorStoreIndex(nodes_2 + orig_nodes[8:])\n",
    "\n",
    "index0 = VectorStoreIndex(orig_nodes)\n",
    "index1 = VectorStoreIndex(orig_nodes[:20] + nodes_1 + orig_nodes[28:])\n",
    "index2 = VectorStoreIndex(orig_nodes[:20] + nodes_2 + orig_nodes[28:])"
   ]
  },
  {
   "cell_type": "code",
<<<<<<< HEAD
   "execution_count": 19,
=======
   "execution_count": null,
>>>>>>> 3e02688c
   "id": "061b1de8-628f-4dbe-852b-3c467ae86aba",
   "metadata": {},
   "outputs": [],
   "source": [
    "query_engine0 = index0.as_query_engine(similarity_top_k=1)\n",
    "query_engine1 = index1.as_query_engine(similarity_top_k=1)\n",
    "query_engine2 = index2.as_query_engine(similarity_top_k=1)"
   ]
  },
  {
   "cell_type": "markdown",
   "id": "79e264bb-ad46-4ed3-a461-6258ce80f944",
   "metadata": {},
   "source": [
    "### Try out some questions"
   ]
  },
  {
   "cell_type": "markdown",
   "id": "ef80afab-e30e-4b57-8128-9d9e174147cb",
   "metadata": {},
   "source": [
    "In this question, we see that the naive response `response0` only mentions BLEU and ROUGE, and lacks context about other metrics.\n",
    "\n",
    "`response2` on the other hand has all metrics within its context."
   ]
  },
  {
   "cell_type": "code",
<<<<<<< HEAD
   "execution_count": 20,
=======
   "execution_count": null,
>>>>>>> 3e02688c
   "id": "1e1e448d-632c-42a0-ad60-4a315491945f",
   "metadata": {},
   "outputs": [],
   "source": [
    "# query_str = \"In the original RAG paper, can you describe the two main approaches for generation and compare them?\"\n",
    "query_str = \"Can you describe metrics for evaluating text generation quality, compare them, and tell me about their downsides\"\n",
    "\n",
    "response0 = query_engine0.query(query_str)\n",
    "response1 = query_engine1.query(query_str)\n",
    "response2 = query_engine2.query(query_str)"
   ]
  },
  {
   "cell_type": "code",
   "execution_count": 21,
   "id": "5672f974-1a4d-435f-904a-77222eaaed16",
   "metadata": {},
   "outputs": [
    {
     "data": {
      "text/markdown": [
       "**`Final Response:`** Metrics for evaluating text generation quality can vary depending on the task. However, some commonly used metrics include BLEU, ROUGE, and exact match metrics. \n",
       "\n",
       "BLEU and ROUGE are often used for evaluating machine translation and summarization tasks. They measure the n-gram overlap between the generated text and a reference text. However, these metrics have limitations. For example, they may not be suitable for tasks like abstractive summarization or dialogue, where a wide variety of responses are possible. This is because they rely on exact match and n-gram overlap, which may not capture the semantic quality or creativity of the generated text.\n",
       "\n",
       "Exact match metrics, such as BLEU and ROUGE, have the downside of not considering the possibility of a good response with zero n-gram overlap with the reference. This means that even if the generated text is a good response, it may receive a low score if it does not have any n-gram overlap with the reference.\n",
       "\n",
       "In addition to their limitations in capturing text quality, these metrics also have poor adaptability to a wider variety of tasks. Using a metric proposed for one task to evaluate another task may not be appropriate. \n",
       "\n",
       "Furthermore, these metrics have poor reproducibility. There can be high variance in scores across different studies, possibly due to variations in human judgment collection or metric parameter settings. This lack of consistency makes it challenging to compare results across different studies.\n",
       "\n",
       "Overall, while metrics like BLEU and ROUGE provide some quantitative measure of text generation quality, they have downsides in terms of adaptability, reproducibility, and their ability to capture the creativity and diversity of generated text."
      ],
      "text/plain": [
       "<IPython.core.display.Markdown object>"
      ]
     },
     "metadata": {},
     "output_type": "display_data"
    },
    {
     "data": {
      "text/markdown": [
       "---"
      ],
      "text/plain": [
       "<IPython.core.display.Markdown object>"
      ]
     },
     "metadata": {},
     "output_type": "display_data"
    },
    {
     "data": {
      "text/markdown": [
       "**`Source Node 1/1`**"
      ],
      "text/plain": [
       "<IPython.core.display.Markdown object>"
      ]
     },
     "metadata": {},
     "output_type": "display_data"
    },
    {
     "data": {
      "text/markdown": [
       "**Node ID:** 256dfc5a-cd91-4ff1-9f28-15693775e354<br>**Similarity:** 0.8402930255994321<br>**Text:** require creativity and\n",
       "diversity](https://arxiv.org/abs/2303.16634).\n",
       "\n",
       "Second, these metrics often have **poor adaptability to a wider variety of\n",
       "tasks**. Adopting a metric proposed for one task to another is not always\n",
       "prudent. For example, exact match metrics such as BLEU and ROUGE are a poor\n",
       "fit for tasks like abstractive summarization or dialogue. Since they’re based\n",
       "on n-gram overlap between output and reference, they don’t make sense for a\n",
       "dialogue task where a wide variety of responses are possible. An output can\n",
       "have zero n-gram overlap with the reference but yet be a good response.\n",
       "\n",
       "Third, these metrics have **poor reproducibility**. Even for the same metric,\n",
       "[high variance is reported across different\n",
       "studies](https://arxiv.org/abs/2008.12009), possibly due to variations in\n",
       "human judgment collection or metric parameter settings. Another study of\n",
       "[ROUGE scores](https://aclanthology.org/2023.acl-long.107/) across 2,000\n",
       "studies found that scores were hard<br>**Metadata:** {}<br>"
      ],
      "text/plain": [
       "<IPython.core.display.Markdown object>"
      ]
     },
     "metadata": {},
     "output_type": "display_data"
    }
   ],
   "source": [
    "display_response(\n",
    "    response0, source_length=1000, show_source=True, show_source_metadata=True\n",
    ")"
   ]
  },
  {
   "cell_type": "code",
<<<<<<< HEAD
   "execution_count": 22,
=======
   "execution_count": null,
>>>>>>> 3e02688c
   "id": "549d1b6a-423e-472e-931c-a37ec23f2e97",
   "metadata": {},
   "outputs": [
    {
     "name": "stdout",
     "output_type": "stream",
     "text": [
      "require creativity and\n",
      "diversity](https://arxiv.org/abs/2303.16634).\n",
      "\n",
      "Second, these metrics often have **poor adaptability to a wider variety of\n",
      "tasks**. Adopting a metric proposed for one task to another is not always\n",
      "prudent. For example, exact match metrics such as BLEU and ROUGE are a poor\n",
      "fit for tasks like abstractive summarization or dialogue. Since they’re based\n",
      "on n-gram overlap between output and reference, they don’t make sense for a\n",
      "dialogue task where a wide variety of responses are possible. An output can\n",
      "have zero n-gram overlap with the reference but yet be a good response.\n",
      "\n",
      "Third, these metrics have **poor reproducibility**. Even for the same metric,\n",
      "[high variance is reported across different\n",
      "studies](https://arxiv.org/abs/2008.12009), possibly due to variations in\n",
      "human judgment collection or metric parameter settings. Another study of\n",
      "[ROUGE scores](https://aclanthology.org/2023.acl-long.107/) across 2,000\n",
      "studies found that scores were hard\n"
     ]
    }
   ],
   "source": [
    "print(response0.source_nodes[0].node.get_content())"
   ]
  },
  {
   "cell_type": "code",
   "execution_count": 23,
   "id": "7093adf9-5fdd-47e3-9114-fc2d264df81c",
   "metadata": {},
   "outputs": [
    {
     "data": {
      "text/markdown": [
       "**`Final Response:`** Metrics for evaluating text generation quality can vary depending on the task at hand. However, some commonly used metrics include BLEU (Bilingual Evaluation Understudy), ROUGE (Recall-Oriented Understudy for Gisting Evaluation), and exact match metrics.\n",
       "\n",
       "BLEU and ROUGE are often used for evaluating machine translation and summarization tasks. They measure the overlap of n-grams (sequences of words) between the generated text and a reference text. Higher scores indicate better quality, as it suggests that the generated text is similar to the reference.\n",
       "\n",
       "Exact match metrics, on the other hand, focus on the exact match between the generated text and the reference. These metrics are commonly used for tasks like question answering or dialogue systems. They determine if the generated text matches the reference exactly, without considering partial matches or variations in wording.\n",
       "\n",
       "While these metrics can provide some insights into text generation quality, they have their downsides. First, they may lack adaptability to different tasks. For example, exact match metrics like BLEU and ROUGE may not be suitable for tasks like abstractive summarization or dialogue, where a wide variety of responses are possible.\n",
       "\n",
       "Second, these metrics may have poor reproducibility. Different studies have reported high variance in scores, possibly due to variations in human judgment collection or metric parameter settings. This can make it challenging to compare results across different studies or reproduce the same scores.\n",
       "\n",
       "In summary, metrics for evaluating text generation quality can be useful but should be chosen carefully based on the task. It is important to consider their adaptability, reproducibility, and limitations when interpreting the results."
      ],
      "text/plain": [
       "<IPython.core.display.Markdown object>"
      ]
     },
     "metadata": {},
     "output_type": "display_data"
    },
    {
     "data": {
      "text/markdown": [
       "---"
      ],
      "text/plain": [
       "<IPython.core.display.Markdown object>"
      ]
     },
     "metadata": {},
     "output_type": "display_data"
    },
    {
     "data": {
      "text/markdown": [
       "**`Source Node 1/1`**"
      ],
      "text/plain": [
       "<IPython.core.display.Markdown object>"
      ]
     },
     "metadata": {},
     "output_type": "display_data"
    },
    {
     "data": {
      "text/markdown": [
       "**Node ID:** 5161474e-bb2b-4642-9f07-692aa7db4375<br>**Similarity:** 0.8352202179927705<br>**Text:** require creativity and\n",
       "diversity](https://arxiv.org/abs/2303.16634).\n",
       "\n",
       "Second, these metrics often have **poor adaptability to a wider variety of\n",
       "tasks**. Adopting a metric proposed for one task to another is not always\n",
       "prudent. For example, exact match metrics such as BLEU and ROUGE are a poor\n",
       "fit for tasks like abstractive summarization or dialogue. Since they’re based\n",
       "on n-gram overlap between output and reference, they don’t make sense for a\n",
       "dialogue task where a wide variety of responses are possible. An output can\n",
       "have zero n-gram overlap with the reference but yet be a good response.\n",
       "\n",
       "Third, these metrics have **poor reproducibility**. Even for the same metric,\n",
       "[high variance is reported across different\n",
       "studies](https://arxiv.org/abs/2008.12009), possibly due to variations in\n",
       "human judgment collection or metric parameter settings. Another study of\n",
       "[ROUGE scores](https://aclanthology.org/2023.acl-long.107/) across 2,000\n",
       "studies found that scores were hard<br>**Metadata:** {'questions_this_excerpt_can_answer': '1. What are some limitations of using exact match metrics like BLEU and ROUGE for tasks such as abstractive summarization or dialogue?\\n2. Why is it not always prudent to adopt a metric proposed for one task to another?\\n3. What are some challenges in reproducing and comparing metric scores across different studies?'}<br>"
      ],
      "text/plain": [
       "<IPython.core.display.Markdown object>"
      ]
     },
     "metadata": {},
     "output_type": "display_data"
    }
   ],
   "source": [
    "display_response(\n",
    "    response1, source_length=1000, show_source=True, show_source_metadata=True\n",
    ")"
   ]
  },
  {
   "cell_type": "code",
   "execution_count": 24,
   "id": "b188a0dc-cb46-4370-ad28-ce3ca9d9fa4f",
   "metadata": {},
   "outputs": [
    {
     "data": {
      "text/markdown": [
       "**`Final Response:`** Metrics for evaluating text generation quality include BERTScore and MoverScore. BERTScore measures the similarity between generated text and reference text by considering contextual embeddings. On the other hand, MoverScore measures the effort required to transform one text sequence into another by mapping semantically related words. \n",
       "\n",
       "However, there are downsides to using conventional benchmarks and metrics for text generation evaluation. Firstly, these metrics have been found to have poor correlation with human judgments. For example, metrics like BLEU and ROUGE have shown negative correlation with human evaluations of fluency and moderate to less correlation with human adequacy scores. Additionally, they have low correlation with tasks that require creativity and diversity.\n",
       "\n",
       "Secondly, these metrics often have poor adaptability to different tasks. Metrics like BLEU and ROUGE, which are based on n-gram overlap between output and reference, are not suitable for tasks like abstractive summarization or dialogue. Therefore, adopting a metric proposed for one task to another may not be appropriate."
      ],
      "text/plain": [
       "<IPython.core.display.Markdown object>"
      ]
     },
     "metadata": {},
     "output_type": "display_data"
    },
    {
     "data": {
      "text/markdown": [
       "---"
      ],
      "text/plain": [
       "<IPython.core.display.Markdown object>"
      ]
     },
     "metadata": {},
     "output_type": "display_data"
    },
    {
     "data": {
      "text/markdown": [
       "**`Source Node 1/1`**"
      ],
      "text/plain": [
       "<IPython.core.display.Markdown object>"
      ]
     },
     "metadata": {},
     "output_type": "display_data"
    },
    {
     "data": {
      "text/markdown": [
       "**Node ID:** 59031c3f-c150-4d84-82f6-a32bb9920a0a<br>**Similarity:** 0.8382547930335613<br>**Text:** is to measure the distance that words would\n",
       "have to move to convert one sequence to another.\n",
       "\n",
       "However, there are several pitfalls to using these conventional benchmarks and\n",
       "metrics.\n",
       "\n",
       "First, there’s **poor correlation between these metrics and human judgments.**\n",
       "BLEU, ROUGE, and others have had [negative correlation with how humans\n",
       "evaluate fluency](https://arxiv.org/abs/2008.12009). They also showed moderate\n",
       "to less correlation with human adequacy scores. In particular, BLEU and ROUGE\n",
       "have [low correlation with tasks that require creativity and\n",
       "diversity](https://arxiv.org/abs/2303.16634).\n",
       "\n",
       "Second, these metrics often have **poor adaptability to a wider variety of\n",
       "tasks**. Adopting a metric proposed for one task to another is not always\n",
       "prudent. For example, exact match metrics such as BLEU and ROUGE are a poor\n",
       "fit for tasks like abstractive summarization or dialogue. Since they’re based\n",
       "on n-gram overlap between output and reference, they don’t make sense for a\n",
       "dialogue task where ...<br>**Metadata:** {'prev_section_summary': 'The section discusses the comparison between BERTScore and MoverScore, two metrics used to evaluate the quality of text generation models. MoverScore is described as a metric that measures the effort required to transform one text sequence into another by mapping semantically related words. The section also highlights the limitations of conventional benchmarks and metrics, such as poor correlation with human judgments and low correlation with tasks requiring creativity.', 'next_section_summary': 'The section discusses the limitations of current evaluation metrics in natural language processing tasks. It highlights three main issues: lack of creativity and diversity in metrics, poor adaptability to different tasks, and poor reproducibility. The section mentions specific metrics like BLEU and ROUGE, and also references studies that have reported high variance in metric scores.', 'section_summary': 'The section discusses the limitations of conventional benchmarks and metrics used to measure the distance between word sequences. It highlights two main issues: the poor correlation between these metrics and human judgments, and their limited adaptability to different tasks. The section mentions specific metrics like BLEU and ROUGE, which have been found to have low correlation with human evaluations of fluency, adequacy, creativity, and diversity. It also points out that metrics based on n-gram overlap, such as BLEU and ROUGE, are not suitable for tasks like abstractive summarization or dialogue.', 'questions_this_excerpt_can_answer': '1. What are the limitations of conventional benchmarks and metrics in measuring the distance between word sequences?\\n2. How do metrics like BLEU and ROUGE correlate with human judgments in terms of fluency, adequacy, creativity, and diversity?\\n3. Why are metrics based on n-gram overlap, such as BLEU and ROUGE, not suitable for tasks like abstractive summarization or dialogue?'}<br>"
      ],
      "text/plain": [
       "<IPython.core.display.Markdown object>"
      ]
     },
     "metadata": {},
     "output_type": "display_data"
    }
   ],
   "source": [
    "display_response(\n",
    "    response2, source_length=1000, show_source=True, show_source_metadata=True\n",
    ")"
   ]
  },
  {
   "cell_type": "markdown",
   "id": "bed27382-21b2-414d-96e4-31c29d7f95f2",
   "metadata": {},
   "source": [
    "In this next question, we ask about BERTScore/MoverScore. \n",
    "\n",
    "The responses are similar. But `response2` gives slightly more detail than `response0` since it has more information about MoverScore contained in the Metadata."
   ]
  },
  {
   "cell_type": "code",
<<<<<<< HEAD
   "execution_count": 25,
=======
   "execution_count": null,
>>>>>>> 3e02688c
   "id": "5afe4f69-b676-43fd-bc15-39e18e94801f",
   "metadata": {},
   "outputs": [],
   "source": [
    "# query_str = \"What are some reproducibility issues with the ROUGE metric? Give some details related to benchmarks and also describe other ROUGE issues. \"\n",
    "query_str = \"Can you give a high-level overview of BERTScore/MoverScore + formulas if available?\"\n",
    "\n",
    "response0 = query_engine0.query(query_str)\n",
    "response1 = query_engine1.query(query_str)\n",
    "response2 = query_engine2.query(query_str)"
   ]
  },
  {
   "cell_type": "code",
   "execution_count": 26,
   "id": "4db36ec6-b64b-45da-aff1-ed51b79c571f",
   "metadata": {},
   "outputs": [
    {
     "data": {
      "text/markdown": [
       "**`Final Response:`** BERTScore is a metric that is useful because it can account for synonyms and paraphrasing, unlike simpler metrics like BLEU and ROUGE. It uses contextualized embeddings to compute the distance between tokens in the generated output and reference. The formula for BERTScore is:\n",
       "\n",
       "\\[ F_{\\text{BERT}} = \\frac{2 \\cdot P_{\\text{BERT}} \\cdot R_{\\text{BERT}}}{P_{\\text{BERT}} + R_{\\text{BERT}}} \\]\n",
       "\n",
       "MoverScore, on the other hand, also uses contextualized embeddings to compute the distance between tokens in the generated output and reference. However, unlike BERTScore, which is based on one-to-one matching of tokens, MoverScore allows for many-to-one matching. This is also known as \"soft alignment.\" Unfortunately, the formula for MoverScore is not provided in the given context."
      ],
      "text/plain": [
       "<IPython.core.display.Markdown object>"
      ]
     },
     "metadata": {},
     "output_type": "display_data"
    },
    {
     "data": {
      "text/markdown": [
       "---"
      ],
      "text/plain": [
       "<IPython.core.display.Markdown object>"
      ]
     },
     "metadata": {},
     "output_type": "display_data"
    },
    {
     "data": {
      "text/markdown": [
       "**`Source Node 1/1`**"
      ],
      "text/plain": [
       "<IPython.core.display.Markdown object>"
      ]
     },
     "metadata": {},
     "output_type": "display_data"
    },
    {
     "data": {
      "text/markdown": [
       "**Node ID:** b15a1c51-3c52-42c2-aba0-1f7aa805e6ce<br>**Similarity:** 0.8393536980456234<br>**Text:** = F_{\\text{BERT}} =\n",
       "\\frac{2 \\cdot P_{\\text{BERT}} \\cdot R_{\\text{BERT}}}{P_{\\text{BERT}} +\n",
       "R_{\\text{BERT}}}\\\\]\n",
       "\n",
       "BERTScore is useful because it can account for synonyms and paraphrasing.\n",
       "Simpler metrics like BLEU and ROUGE can’t do this due to their reliance on\n",
       "exact matches. BERTScore has been shown to have better correlation for tasks\n",
       "such as image captioning and machine translation.\n",
       "\n",
       "**[MoverScore](https://arxiv.org/abs/1909.02622)** also uses contextualized\n",
       "embeddings to compute the distance between tokens in the generated output and\n",
       "reference. But unlike BERTScore, which is based on one-to-one matching (or\n",
       "“hard alignment”) of tokens, MoverScore allows for many-to-one matching (or\n",
       "“soft alignment”).\n",
       "\n",
       "![BERTScore \\(left\\) vs. MoverScore<br>**Metadata:** {}<br>"
      ],
      "text/plain": [
       "<IPython.core.display.Markdown object>"
      ]
     },
     "metadata": {},
     "output_type": "display_data"
    }
   ],
   "source": [
    "display_response(\n",
    "    response0, source_length=1000, show_source=True, show_source_metadata=True\n",
    ")"
   ]
  },
  {
   "cell_type": "code",
   "execution_count": 27,
   "id": "ddef5ae7-1030-4257-ba16-8340e46bd548",
   "metadata": {},
   "outputs": [
    {
     "data": {
      "text/markdown": [
       "**`Final Response:`** BERTScore is a metric that is useful because it can account for synonyms and paraphrasing, unlike simpler metrics like BLEU and ROUGE. It uses contextualized embeddings to compute the distance between tokens in the generated output and reference. The formula for BERTScore is F_{BERT} = \\frac{2 \\cdot P_{BERT} \\cdot R_{BERT}}{P_{BERT} + R_{BERT}}.\n",
       "\n",
       "MoverScore, on the other hand, also uses contextualized embeddings to compute the distance between tokens in the generated output and reference. However, unlike BERTScore, which is based on one-to-one matching of tokens, MoverScore allows for many-to-one matching. Unfortunately, the formula for MoverScore is not provided in the given context."
      ],
      "text/plain": [
       "<IPython.core.display.Markdown object>"
      ]
     },
     "metadata": {},
     "output_type": "display_data"
    },
    {
     "data": {
      "text/markdown": [
       "---"
      ],
      "text/plain": [
       "<IPython.core.display.Markdown object>"
      ]
     },
     "metadata": {},
     "output_type": "display_data"
    },
    {
     "data": {
      "text/markdown": [
       "**`Source Node 1/1`**"
      ],
      "text/plain": [
       "<IPython.core.display.Markdown object>"
      ]
     },
     "metadata": {},
     "output_type": "display_data"
    },
    {
     "data": {
      "text/markdown": [
       "**Node ID:** c7d7dcb1-48a8-4433-9a58-a0a16ce9b14e<br>**Similarity:** 0.8485439966069306<br>**Text:** = F_{\\text{BERT}} =\n",
       "\\frac{2 \\cdot P_{\\text{BERT}} \\cdot R_{\\text{BERT}}}{P_{\\text{BERT}} +\n",
       "R_{\\text{BERT}}}\\\\]\n",
       "\n",
       "BERTScore is useful because it can account for synonyms and paraphrasing.\n",
       "Simpler metrics like BLEU and ROUGE can’t do this due to their reliance on\n",
       "exact matches. BERTScore has been shown to have better correlation for tasks\n",
       "such as image captioning and machine translation.\n",
       "\n",
       "**[MoverScore](https://arxiv.org/abs/1909.02622)** also uses contextualized\n",
       "embeddings to compute the distance between tokens in the generated output and\n",
       "reference. But unlike BERTScore, which is based on one-to-one matching (or\n",
       "“hard alignment”) of tokens, MoverScore allows for many-to-one matching (or\n",
       "“soft alignment”).\n",
       "\n",
       "![BERTScore \\(left\\) vs. MoverScore<br>**Metadata:** {'questions_this_excerpt_can_answer': '1. What is the advantage of using BERTScore over simpler metrics like BLEU and ROUGE?\\n2. How does MoverScore differ from BERTScore in terms of token matching?\\n3. What tasks have shown better correlation with BERTScore, such as image captioning and machine translation?'}<br>"
      ],
      "text/plain": [
       "<IPython.core.display.Markdown object>"
      ]
     },
     "metadata": {},
     "output_type": "display_data"
    }
   ],
   "source": [
    "display_response(\n",
    "    response1, source_length=1000, show_source=True, show_source_metadata=True\n",
    ")"
   ]
  },
  {
   "cell_type": "code",
   "execution_count": 28,
   "id": "43c607eb-6133-43f9-83c7-f6e4e03d78df",
   "metadata": {},
   "outputs": [
    {
     "data": {
      "text/markdown": [
       "**`Final Response:`** BERTScore is a method used to compute the similarity between generated output and reference in tasks like image captioning and machine translation. It considers synonyms and paraphrasing, unlike simpler metrics such as BLEU and ROUGE. BERTScore uses one-to-one matching of tokens to calculate its score.\n",
       "\n",
       "MoverScore, on the other hand, also utilizes contextualized embeddings to compute the distance between tokens in the generated output and reference. Unlike BERTScore, which uses one-to-one matching, MoverScore allows for many-to-one matching. It solves an optimization problem to find the minimum effort required to transform one text into another by measuring the distance words would have to move.\n",
       "\n",
       "Unfortunately, the formulas for BERTScore and MoverScore are not provided in the given context."
      ],
      "text/plain": [
       "<IPython.core.display.Markdown object>"
      ]
     },
     "metadata": {},
     "output_type": "display_data"
    },
    {
     "data": {
      "text/markdown": [
       "---"
      ],
      "text/plain": [
       "<IPython.core.display.Markdown object>"
      ]
     },
     "metadata": {},
     "output_type": "display_data"
    },
    {
     "data": {
      "text/markdown": [
       "**`Source Node 1/1`**"
      ],
      "text/plain": [
       "<IPython.core.display.Markdown object>"
      ]
     },
     "metadata": {},
     "output_type": "display_data"
    },
    {
     "data": {
      "text/markdown": [
       "**Node ID:** 21664308-0009-435f-93fc-1ff7de4a9091<br>**Similarity:** 0.8474860535677818<br>**Text:** = F_{\\text{BERT}} =\n",
       "\\frac{2 \\cdot P_{\\text{BERT}} \\cdot R_{\\text{BERT}}}{P_{\\text{BERT}} +\n",
       "R_{\\text{BERT}}}\\\\]\n",
       "\n",
       "BERTScore is useful because it can account for synonyms and paraphrasing.\n",
       "Simpler metrics like BLEU and ROUGE can’t do this due to their reliance on\n",
       "exact matches. BERTScore has been shown to have better correlation for tasks\n",
       "such as image captioning and machine translation.\n",
       "\n",
       "**[MoverScore](https://arxiv.org/abs/1909.02622)** also uses contextualized\n",
       "embeddings to compute the distance between tokens in the generated output and\n",
       "reference. But unlike BERTScore, which is based on one-to-one matching (or\n",
       "“hard alignment”) of tokens, MoverScore allows for many-to-one matching (or\n",
       "“soft alignment”).\n",
       "\n",
       "![BERTScore \\(left\\) vs. MoverScore<br>**Metadata:** {'next_section_summary': 'The key topics of this section are BERTScore and MoverScore, which are methods used to compute the similarity between generated output and reference in tasks like image captioning and machine translation. BERTScore uses one-to-one matching of tokens, while MoverScore allows for many-to-one matching. MoverScore solves an optimization problem to find the minimum effort required to transform one text into another by measuring the distance words would have to move.', 'section_summary': \"The section discusses the importance of BERTScore and MoverScore in evaluating the quality of generated text. BERTScore is advantageous as it considers synonyms and paraphrasing, unlike simpler metrics such as BLEU and ROUGE. It has shown better correlation in tasks like image captioning and machine translation. On the other hand, MoverScore also utilizes contextualized embeddings but allows for many-to-one matching, unlike BERTScore's one-to-one matching.\", 'questions_this_excerpt_can_answer': \"1. What are the key differences between BERTScore and MoverScore in terms of their matching approaches?\\n2. How does BERTScore account for synonyms and paraphrasing, and why is this advantageous compared to metrics like BLEU and ROUGE?\\n3. What is the advantage of MoverScore allowing for many-to-one matching compared to BERTScore's one-to-one matching?\"}<br>"
      ],
      "text/plain": [
       "<IPython.core.display.Markdown object>"
      ]
     },
     "metadata": {},
     "output_type": "display_data"
    }
   ],
   "source": [
    "display_response(\n",
    "    response2, source_length=1000, show_source=True, show_source_metadata=True\n",
    ")"
   ]
  },
  {
   "cell_type": "code",
<<<<<<< HEAD
   "execution_count": 29,
=======
   "execution_count": null,
>>>>>>> 3e02688c
   "id": "66805b9a-ee86-4799-8309-b7895f518fee",
   "metadata": {},
   "outputs": [
    {
     "data": {
      "text/plain": [
       "{'questions_this_excerpt_can_answer': '1. What is the advantage of using BERTScore over simpler metrics like BLEU and ROUGE?\\n2. How does MoverScore differ from BERTScore in terms of token matching?\\n3. What tasks have shown better correlation with BERTScore, such as image captioning and machine translation?'}"
      ]
     },
<<<<<<< HEAD
     "execution_count": 29,
=======
     "execution_count": null,
>>>>>>> 3e02688c
     "metadata": {},
     "output_type": "execute_result"
    }
   ],
   "source": [
    "response1.source_nodes[0].node.metadata"
   ]
  }
 ],
 "metadata": {
  "kernelspec": {
   "display_name": "llama-index",
   "language": "python",
   "name": "llama-index"
  },
  "language_info": {
   "codemirror_mode": {
    "name": "ipython",
    "version": 3
   },
   "file_extension": ".py",
   "mimetype": "text/x-python",
   "name": "python",
   "nbconvert_exporter": "python",
<<<<<<< HEAD
   "pygments_lexer": "ipython3",
   "version": "3.11.0"
=======
   "pygments_lexer": "ipython3"
>>>>>>> 3e02688c
  }
 },
 "nbformat": 4,
 "nbformat_minor": 5
}<|MERGE_RESOLUTION|>--- conflicted
+++ resolved
@@ -25,11 +25,7 @@
   },
   {
    "cell_type": "code",
-<<<<<<< HEAD
-   "execution_count": 1,
-=======
-   "execution_count": null,
->>>>>>> 3e02688c
+   "execution_count": null,
    "id": "40d399c4-c93c-41bf-9a47-48aefabb75e3",
    "metadata": {},
    "outputs": [],
@@ -57,11 +53,7 @@
   },
   {
    "cell_type": "code",
-<<<<<<< HEAD
-   "execution_count": 2,
-=======
-   "execution_count": null,
->>>>>>> 3e02688c
+   "execution_count": null,
    "id": "89cb51f7-1764-40d1-bd25-d7551aa57207",
    "metadata": {},
    "outputs": [],
@@ -84,11 +76,7 @@
   },
   {
    "cell_type": "code",
-<<<<<<< HEAD
-   "execution_count": 5,
-=======
-   "execution_count": null,
->>>>>>> 3e02688c
+   "execution_count": null,
    "id": "0adb8e4a-6728-4073-8256-8b3be4ab1e64",
    "metadata": {},
    "outputs": [],
@@ -100,11 +88,7 @@
   },
   {
    "cell_type": "code",
-<<<<<<< HEAD
-   "execution_count": 6,
-=======
-   "execution_count": null,
->>>>>>> 3e02688c
+   "execution_count": null,
    "id": "a0231dff-7443-46bf-9b9d-759198d3408e",
    "metadata": {},
    "outputs": [],
@@ -122,11 +106,7 @@
   },
   {
    "cell_type": "code",
-<<<<<<< HEAD
-   "execution_count": 7,
-=======
-   "execution_count": null,
->>>>>>> 3e02688c
+   "execution_count": null,
    "id": "3bda151d-6fb8-427e-82fc-0f3bb469d705",
    "metadata": {},
    "outputs": [],
@@ -174,11 +154,7 @@
   },
   {
    "cell_type": "code",
-<<<<<<< HEAD
-   "execution_count": 8,
-=======
-   "execution_count": null,
->>>>>>> 3e02688c
+   "execution_count": null,
    "id": "4044f6bd-be50-4958-8d25-4edd6552f103",
    "metadata": {},
    "outputs": [],
@@ -203,11 +179,7 @@
   },
   {
    "cell_type": "code",
-<<<<<<< HEAD
-   "execution_count": 10,
-=======
-   "execution_count": null,
->>>>>>> 3e02688c
+   "execution_count": null,
    "id": "269f8ecc-489d-435f-9d81-a9c64fd4d400",
    "metadata": {},
    "outputs": [],
@@ -217,11 +189,7 @@
   },
   {
    "cell_type": "code",
-<<<<<<< HEAD
-   "execution_count": 11,
-=======
-   "execution_count": null,
->>>>>>> 3e02688c
+   "execution_count": null,
    "id": "d63b7df2-0e5a-4e98-85ea-88ddcf37c99e",
    "metadata": {},
    "outputs": [],
@@ -232,11 +200,7 @@
   },
   {
    "cell_type": "code",
-<<<<<<< HEAD
-   "execution_count": 12,
-=======
-   "execution_count": null,
->>>>>>> 3e02688c
+   "execution_count": null,
    "id": "eb2a96d9-03fe-4d60-9829-4fa80f7ff571",
    "metadata": {},
    "outputs": [
@@ -280,11 +244,7 @@
   },
   {
    "cell_type": "code",
-<<<<<<< HEAD
-   "execution_count": 13,
-=======
-   "execution_count": null,
->>>>>>> 3e02688c
+   "execution_count": null,
    "id": "17fd3537-c8e0-4160-b39d-815dbb6504c9",
    "metadata": {},
    "outputs": [
@@ -328,11 +288,7 @@
   },
   {
    "cell_type": "code",
-<<<<<<< HEAD
-   "execution_count": 14,
-=======
-   "execution_count": null,
->>>>>>> 3e02688c
+   "execution_count": null,
    "id": "a4d37c8d-f36e-483d-a3d8-77f100b9e1c5",
    "metadata": {},
    "outputs": [
@@ -375,11 +331,7 @@
   },
   {
    "cell_type": "code",
-<<<<<<< HEAD
-   "execution_count": 15,
-=======
-   "execution_count": null,
->>>>>>> 3e02688c
+   "execution_count": null,
    "id": "c4f86b9c-4c9d-48e2-915a-328d5887a1a3",
    "metadata": {},
    "outputs": [
@@ -445,11 +397,7 @@
   },
   {
    "cell_type": "code",
-<<<<<<< HEAD
-   "execution_count": 16,
-=======
-   "execution_count": null,
->>>>>>> 3e02688c
+   "execution_count": null,
    "id": "7822c90d-d048-41d1-b64e-8fbcd8f6e65b",
    "metadata": {},
    "outputs": [
@@ -553,11 +501,7 @@
   },
   {
    "cell_type": "code",
-<<<<<<< HEAD
-   "execution_count": 17,
-=======
-   "execution_count": null,
->>>>>>> 3e02688c
+   "execution_count": null,
    "id": "6e430f74-dd95-4aef-acc1-07aa1f3cbd7f",
    "metadata": {},
    "outputs": [],
@@ -568,11 +512,7 @@
   },
   {
    "cell_type": "code",
-<<<<<<< HEAD
-   "execution_count": 18,
-=======
-   "execution_count": null,
->>>>>>> 3e02688c
+   "execution_count": null,
    "id": "bd729fb8-1e00-4cd0-9505-a86a7daa89d0",
    "metadata": {},
    "outputs": [],
@@ -590,11 +530,7 @@
   },
   {
    "cell_type": "code",
-<<<<<<< HEAD
-   "execution_count": 19,
-=======
-   "execution_count": null,
->>>>>>> 3e02688c
+   "execution_count": null,
    "id": "061b1de8-628f-4dbe-852b-3c467ae86aba",
    "metadata": {},
    "outputs": [],
@@ -624,11 +560,7 @@
   },
   {
    "cell_type": "code",
-<<<<<<< HEAD
-   "execution_count": 20,
-=======
-   "execution_count": null,
->>>>>>> 3e02688c
+   "execution_count": null,
    "id": "1e1e448d-632c-42a0-ad60-4a315491945f",
    "metadata": {},
    "outputs": [],
@@ -643,7 +575,7 @@
   },
   {
    "cell_type": "code",
-   "execution_count": 21,
+   "execution_count": null,
    "id": "5672f974-1a4d-435f-904a-77222eaaed16",
    "metadata": {},
    "outputs": [
@@ -730,11 +662,7 @@
   },
   {
    "cell_type": "code",
-<<<<<<< HEAD
-   "execution_count": 22,
-=======
-   "execution_count": null,
->>>>>>> 3e02688c
+   "execution_count": null,
    "id": "549d1b6a-423e-472e-931c-a37ec23f2e97",
    "metadata": {},
    "outputs": [
@@ -768,7 +696,7 @@
   },
   {
    "cell_type": "code",
-   "execution_count": 23,
+   "execution_count": null,
    "id": "7093adf9-5fdd-47e3-9114-fc2d264df81c",
    "metadata": {},
    "outputs": [
@@ -855,7 +783,7 @@
   },
   {
    "cell_type": "code",
-   "execution_count": 24,
+   "execution_count": null,
    "id": "b188a0dc-cb46-4370-ad28-ce3ca9d9fa4f",
    "metadata": {},
    "outputs": [
@@ -948,11 +876,7 @@
   },
   {
    "cell_type": "code",
-<<<<<<< HEAD
-   "execution_count": 25,
-=======
-   "execution_count": null,
->>>>>>> 3e02688c
+   "execution_count": null,
    "id": "5afe4f69-b676-43fd-bc15-39e18e94801f",
    "metadata": {},
    "outputs": [],
@@ -967,7 +891,7 @@
   },
   {
    "cell_type": "code",
-   "execution_count": 26,
+   "execution_count": null,
    "id": "4db36ec6-b64b-45da-aff1-ed51b79c571f",
    "metadata": {},
    "outputs": [
@@ -1047,7 +971,7 @@
   },
   {
    "cell_type": "code",
-   "execution_count": 27,
+   "execution_count": null,
    "id": "ddef5ae7-1030-4257-ba16-8340e46bd548",
    "metadata": {},
    "outputs": [
@@ -1125,7 +1049,7 @@
   },
   {
    "cell_type": "code",
-   "execution_count": 28,
+   "execution_count": null,
    "id": "43c607eb-6133-43f9-83c7-f6e4e03d78df",
    "metadata": {},
    "outputs": [
@@ -1205,11 +1129,7 @@
   },
   {
    "cell_type": "code",
-<<<<<<< HEAD
-   "execution_count": 29,
-=======
-   "execution_count": null,
->>>>>>> 3e02688c
+   "execution_count": null,
    "id": "66805b9a-ee86-4799-8309-b7895f518fee",
    "metadata": {},
    "outputs": [
@@ -1219,11 +1139,7 @@
        "{'questions_this_excerpt_can_answer': '1. What is the advantage of using BERTScore over simpler metrics like BLEU and ROUGE?\\n2. How does MoverScore differ from BERTScore in terms of token matching?\\n3. What tasks have shown better correlation with BERTScore, such as image captioning and machine translation?'}"
       ]
      },
-<<<<<<< HEAD
-     "execution_count": 29,
-=======
      "execution_count": null,
->>>>>>> 3e02688c
      "metadata": {},
      "output_type": "execute_result"
     }
@@ -1248,12 +1164,7 @@
    "mimetype": "text/x-python",
    "name": "python",
    "nbconvert_exporter": "python",
-<<<<<<< HEAD
-   "pygments_lexer": "ipython3",
-   "version": "3.11.0"
-=======
    "pygments_lexer": "ipython3"
->>>>>>> 3e02688c
   }
  },
  "nbformat": 4,
