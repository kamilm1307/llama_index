--- conflicted
+++ resolved
@@ -113,15 +113,10 @@
    "metadata": {},
    "outputs": [],
    "source": [
-<<<<<<< HEAD
     "documents = SimpleDirectoryReader(\"./data/paul_graham\").load_data()\n",
-    "index = VectorStoreIndex.from_documents(documents, service_context=service_context)"
-=======
-    "documents = SimpleDirectoryReader(\"../data/paul_graham\").load_data()\n",
     "index = VectorStoreIndex.from_documents(\n",
     "    documents, service_context=service_context\n",
     ")"
->>>>>>> 91649e1d
    ]
   },
   {
