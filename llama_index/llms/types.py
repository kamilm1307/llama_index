--- conflicted
+++ resolved
@@ -3,19 +3,6 @@
 Maintain this file for backwards compat.
 
 """
-<<<<<<< HEAD
-from llama_index.core.llms.types import (
-    MessageRole,
-    ChatMessage,
-    ChatResponse,
-    ChatResponseGen,
-    ChatResponseAsyncGen,
-    CompletionResponse,
-    CompletionResponseGen,
-    CompletionResponseAsyncGen,
-    LLMMetadata
-)
-=======
 
 from llama_index.core.llms.types import (
     ChatMessage,
@@ -39,5 +26,4 @@
     "CompletionResponseGen",
     "LLMMetadata",
     "MessageRole",
-]
->>>>>>> 6c261c5f
+]