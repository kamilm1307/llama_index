from dataclasses import dataclass
from pathlib import Path
from typing import Optional

import fsspec

from llama_index.constants import DOC_STORE_KEY, INDEX_STORE_KEY, VECTOR_STORE_KEY
from llama_index.storage.docstore.simple_docstore import SimpleDocumentStore
from llama_index.storage.docstore.types import DEFAULT_PERSIST_FNAME as DOCSTORE_FNAME
from llama_index.storage.docstore.types import BaseDocumentStore
from llama_index.storage.index_store.simple_index_store import SimpleIndexStore
from llama_index.storage.index_store.types import (
    DEFAULT_PERSIST_FNAME as INDEX_STORE_FNAME,
)
from llama_index.storage.index_store.types import BaseIndexStore
from llama_index.vector_stores.simple import DEFAULT_PERSIST_FNAME as VECTOR_STORE_FNAME
from llama_index.vector_stores.simple import SimpleVectorStore
from llama_index.vector_stores.types import VectorStore

DEFAULT_PERSIST_DIR = "./storage"


@dataclass
class StorageContext:
    """Storage context.

    The storage context container is a utility container for storing nodes,
    indices, and vectors. It contains the following:
    - docstore: BaseDocumentStore
    - index_store: BaseIndexStore
    - vector_store: VectorStore

    """

    docstore: BaseDocumentStore
    index_store: BaseIndexStore
    vector_store: VectorStore

    @classmethod
    def from_defaults(
        cls,
        docstore: Optional[BaseDocumentStore] = None,
        index_store: Optional[BaseIndexStore] = None,
        vector_store: Optional[VectorStore] = None,
        persist_dir: Optional[str] = None,
        fs: Optional[fsspec.AbstractFileSystem] = None,
    ) -> "StorageContext":
        """Create a StorageContext from defaults.

        Args:
            docstore (Optional[BaseDocumentStore]): document store
            index_store (Optional[BaseIndexStore]): index store
            vector_store (Optional[VectorStore]): vector store

        """
        if persist_dir is None:
            docstore = docstore or SimpleDocumentStore()
            index_store = index_store or SimpleIndexStore()
            vector_store = vector_store or SimpleVectorStore()
        else:
            docstore = docstore or SimpleDocumentStore.from_persist_dir(
                persist_dir, fs=fs
            )
            index_store = index_store or SimpleIndexStore.from_persist_dir(
                persist_dir, fs=fs
            )
            vector_store = vector_store or SimpleVectorStore.from_persist_dir(
                persist_dir, fs=fs
            )

        return cls(docstore, index_store, vector_store)

    def persist(
        self,
        persist_dir: str = DEFAULT_PERSIST_DIR,
        docstore_fname: str = DOCSTORE_FNAME,
        index_store_fname: str = INDEX_STORE_FNAME,
        vector_store_fname: str = VECTOR_STORE_FNAME,
<<<<<<< HEAD
        log_to_wandb: bool = False,
        artifact_name: str = "doc_index_vector_store",
=======
        fs: Optional[fsspec.AbstractFileSystem] = None,
>>>>>>> 47ec887f
    ) -> None:
        """Persist the storage context.

        Args:
            persist_dir (str): directory to persist the storage context

        """
        docstore_path = str(Path(persist_dir) / docstore_fname)
        index_store_path = str(Path(persist_dir) / index_store_fname)
        vector_store_path = str(Path(persist_dir) / vector_store_fname)
        self.docstore.persist(persist_path=docstore_path, fs=fs)
        self.index_store.persist(persist_path=index_store_path, fs=fs)
        self.vector_store.persist(persist_path=vector_store_path, fs=fs)

        if log_to_wandb:
            try:
                import wandb
            except ModuleNotFoundError:
                raise ImportError(
                    "To persist on W&B, you need to have wandb installed. "
                    "Please install it with `pip install wandb`."
                )

            if wandb.run is not None:
                artifact = wandb.Artifact(artifact_name, type="storage_context")
                artifact.add_file(docstore_path)
                artifact.add_file(index_store_path)
                artifact.add_file(vector_store_path)
                wandb.run.log_artifact(artifact)
            else:
                raise ValueError(
                    "To persist on W&B, you need to have wandb.init() called. "
                    "Please call it before persisting."
                )

    def to_dict(self) -> dict:
        all_simple = (
            isinstance(self.vector_store, SimpleVectorStore)
            and isinstance(self.docstore, SimpleDocumentStore)
            and isinstance(self.index_store, SimpleIndexStore)
        )
        if not all_simple:
            raise ValueError(
                "to_dict only available when using simple doc/index/vector stores"
            )

        assert isinstance(self.vector_store, SimpleVectorStore)
        assert isinstance(self.docstore, SimpleDocumentStore)
        assert isinstance(self.index_store, SimpleIndexStore)

        return {
            VECTOR_STORE_KEY: self.vector_store.to_dict(),
            DOC_STORE_KEY: self.docstore.to_dict(),
            INDEX_STORE_KEY: self.index_store.to_dict(),
        }

    @classmethod
    def from_dict(cls, save_dict: dict) -> "StorageContext":
        """Create a StorageContext from dict."""
        docstore = SimpleDocumentStore.from_dict(save_dict[DOC_STORE_KEY])
        vector_store = SimpleVectorStore.from_dict(save_dict[VECTOR_STORE_KEY])
        index_store = SimpleIndexStore.from_dict(save_dict[INDEX_STORE_KEY])
        return cls(
            docstore=docstore,
            index_store=index_store,
            vector_store=vector_store,
        )<|MERGE_RESOLUTION|>--- conflicted
+++ resolved
@@ -76,12 +76,9 @@
         docstore_fname: str = DOCSTORE_FNAME,
         index_store_fname: str = INDEX_STORE_FNAME,
         vector_store_fname: str = VECTOR_STORE_FNAME,
-<<<<<<< HEAD
         log_to_wandb: bool = False,
         artifact_name: str = "doc_index_vector_store",
-=======
         fs: Optional[fsspec.AbstractFileSystem] = None,
->>>>>>> 47ec887f
     ) -> None:
         """Persist the storage context.
 
