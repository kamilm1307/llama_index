--- conflicted
+++ resolved
@@ -2,11 +2,6 @@
 
 from llama_index.node_parser.interface import NodeParser
 from llama_index.node_parser.simple import SimpleNodeParser
-<<<<<<< HEAD
-from llama_index.node_parser.postprocessors.metadata_extractors import (
-    MetadataExtractor,
-    MetadataExtractorBase,
-=======
 from llama_index.node_parser.extractors.metadata_extractors import (
     MetadataExtractor,
     SummaryExtractor,
@@ -14,7 +9,6 @@
     TitleExtractor,
     KeywordExtractor,
     MetadataFeatureExtractor,
->>>>>>> 3ccaad30
 )
 
 __all__ = [
@@ -22,12 +16,9 @@
     "NodeParser",
     "MetadataExtractor",
     "MetadataExtractorBase",
-<<<<<<< HEAD
-=======
     "SummaryExtractor",
     "QuestionsAnsweredExtractor",
     "TitleExtractor",
     "KeywordExtractor",
     "MetadataFeatureExtractor",
->>>>>>> 3ccaad30
 ]