import logging
from typing import Any, Generator, Optional, Sequence, cast, Type, Callable
from pydantic import BaseModel, Field
from llama_index.indices.service_context import ServiceContext
from llama_index.llm_predictor.base import BaseLLMPredictor
from llama_index.indices.utils import truncate_text
from llama_index.prompts import BasePromptTemplate
from llama_index.prompts.default_prompt_selectors import (
    DEFAULT_REFINE_PROMPT_SEL,
    DEFAULT_TEXT_QA_PROMPT_SEL,
)
<<<<<<< HEAD
from llama_index.prompts.prompts import QuestionAnswerPrompt, RefinePrompt, Prompt
=======
>>>>>>> ae2a1190
from llama_index.response.utils import get_response_text
from llama_index.response_synthesizers.base import BaseSynthesizer
from llama_index.types import RESPONSE_TEXT_TYPE
from llama_index.program.base_program import BasePydanticProgram
from llama_index.program.openai_program import OpenAIPydanticProgram
from llama_index.program.llm_program import LLMTextCompletionProgram
from llama_index.output_parsers.pydantic import PydanticOutputParser

logger = logging.getLogger(__name__)


class StructuredRefineResponse(BaseModel):
    """
    Used to answer a given query based on the provided context.

    Also indicates if the query was satisfied with the provided answer.
    """

    answer: str = Field(
        description="The answer for the given query, based on the context and not "
        "prior knowledge."
    )
    query_satisfied: bool = Field(
        description="True if there was enough context given to provide an answer "
        "that satisfies the query."
    )


class DefaultRefineProgram(BasePydanticProgram):
    """
    Runs the query on the LLM as normal and always returns the answer with
    query_satisfied=True. In effect, doesn't do any answer filtering.
    """

    def __init__(self, prompt: Prompt, llm_predictor: BaseLLMPredictor):
        self._prompt = prompt
        self._llm_predictor = llm_predictor

    @property
    def output_cls(self) -> Type[BaseModel]:
        return StructuredRefineResponse

    def __call__(self, *args: Any, **kwds: Any) -> StructuredRefineResponse:
        answer = self._llm_predictor.predict(
            self._prompt,
            **kwds,
        )
        return StructuredRefineResponse(answer=answer, query_satisfied=True)

    async def acall(self, *args: Any, **kwds: Any) -> StructuredRefineResponse:
        answer = await self._llm_predictor.apredict(
            self._prompt,
            **kwds,
        )
        return StructuredRefineResponse(answer=answer, query_satisfied=True)


class Refine(BaseSynthesizer):
    """Refine a response to a query across text chunks."""

    def __init__(
        self,
        service_context: Optional[ServiceContext] = None,
        text_qa_template: Optional[BasePromptTemplate] = None,
        refine_template: Optional[BasePromptTemplate] = None,
        streaming: bool = False,
        verbose: bool = False,
        structured_answer_filtering: bool = False,
        program_factory: Optional[Callable[[Prompt], BasePydanticProgram]] = None,
    ) -> None:
        super().__init__(service_context=service_context, streaming=streaming)
        self._text_qa_template = text_qa_template or DEFAULT_TEXT_QA_PROMPT_SEL
        self._refine_template = refine_template or DEFAULT_REFINE_PROMPT_SEL
        self._verbose = verbose
        self._structured_answer_filtering = structured_answer_filtering

        if self._streaming and self._structured_answer_filtering:
            raise ValueError(
                "Streaming not supported with structured answer filtering."
            )
        if not self._structured_answer_filtering and program_factory is not None:
            raise ValueError(
                "Program factory not supported without structured answer filtering."
            )
        self._program_factory = program_factory or self._default_program_factory

    def get_response(
        self,
        query_str: str,
        text_chunks: Sequence[str],
        **response_kwargs: Any,
    ) -> RESPONSE_TEXT_TYPE:
        """Give response over chunks."""
        prev_response_obj = cast(
            Optional[RESPONSE_TEXT_TYPE], response_kwargs.get("prev_response", None)
        )
        response: Optional[RESPONSE_TEXT_TYPE] = None
        for text_chunk in text_chunks:
            if prev_response_obj is None:
                # if this is the first chunk, and text chunk already
                # is an answer, then return it
                response = self._give_response_single(
                    query_str,
                    text_chunk,
                )
            else:
                response = self._refine_response_single(
                    prev_response_obj, query_str, text_chunk
                )
            prev_response_obj = response
        if isinstance(response, str):
            response = response or "Empty Response"
        else:
            response = cast(Generator, response)
        return response

    def _default_program_factory(self, prompt: Prompt) -> BasePydanticProgram:
        if self._structured_answer_filtering:
            try:
                return OpenAIPydanticProgram.from_defaults(
                    StructuredRefineResponse,
                    prompt=prompt,
                    llm=self._service_context.llm,
                    verbose=self._verbose,
                )
            except ValueError:
                output_parser = PydanticOutputParser(StructuredRefineResponse)
                return LLMTextCompletionProgram.from_defaults(
                    output_parser,
                    prompt=prompt,
                    llm=self._service_context.llm,
                    verbose=self._verbose,
                )
        else:
            return DefaultRefineProgram(
                prompt=prompt,
                llm_predictor=self._service_context.llm_predictor,
            )

    def _give_response_single(
        self,
        query_str: str,
        text_chunk: str,
        **response_kwargs: Any,
    ) -> RESPONSE_TEXT_TYPE:
        """Give response given a query and a corresponding text chunk."""
        text_qa_template = self._text_qa_template.partial_format(query_str=query_str)
        text_chunks = self._service_context.prompt_helper.repack(
            text_qa_template, [text_chunk]
        )

        response: Optional[RESPONSE_TEXT_TYPE] = None
        program = self._program_factory(text_qa_template)
        # TODO: consolidate with loop in get_response_default
        for cur_text_chunk in text_chunks:
            query_satisfied = False
            if response is None and not self._streaming:
                structured_response = cast(
                    StructuredRefineResponse, program(context_str=cur_text_chunk)
                )
                query_satisfied = structured_response.query_satisfied
                if query_satisfied:
                    response = structured_response.answer
            elif response is None and self._streaming:
                response = self._service_context.llm_predictor.stream(
                    text_qa_template,
                    context_str=cur_text_chunk,
                )
                query_satisfied = True
            else:
                response = self._refine_response_single(
                    cast(RESPONSE_TEXT_TYPE, response),
                    query_str,
                    cur_text_chunk,
                )
        if response is None:
            response = "Empty Response"
        if isinstance(response, str):
            response = response or "Empty Response"
        else:
            response = cast(Generator, response)
        return response

    def _refine_response_single(
        self,
        response: RESPONSE_TEXT_TYPE,
        query_str: str,
        text_chunk: str,
        **response_kwargs: Any,
    ) -> Optional[RESPONSE_TEXT_TYPE]:
        """Refine response."""
        # TODO: consolidate with logic in response/schema.py
        if isinstance(response, Generator):
            response = get_response_text(response)

        fmt_text_chunk = truncate_text(text_chunk, 50)
        logger.debug(f"> Refine context: {fmt_text_chunk}")
        if self._verbose:
            print(f"> Refine context: {fmt_text_chunk}")
        # NOTE: partial format refine template with query_str and existing_answer here
        refine_template = self._refine_template.partial_format(
            query_str=query_str, existing_answer=response
        )
        text_chunks = self._service_context.prompt_helper.repack(
            refine_template, text_chunks=[text_chunk]
        )

        program = self._program_factory(refine_template)
        for cur_text_chunk in text_chunks:
            query_satisfied = False
            if not self._streaming:
                structured_response = cast(
                    StructuredRefineResponse, program(context_msg=cur_text_chunk)
                )
                query_satisfied = structured_response.query_satisfied
                if query_satisfied:
                    response = structured_response.answer
            else:
                response = self._service_context.llm_predictor.stream(
                    refine_template,
                    context_msg=cur_text_chunk,
                )
                query_satisfied = True
            if query_satisfied:
                refine_template = self._refine_template.partial_format(
                    query_str=query_str, existing_answer=response
                )

        return response

    async def aget_response(
        self,
        query_str: str,
        text_chunks: Sequence[str],
        **response_kwargs: Any,
    ) -> RESPONSE_TEXT_TYPE:
        prev_response_obj = cast(
            Optional[RESPONSE_TEXT_TYPE], response_kwargs.get("prev_response", None)
        )
        response: Optional[RESPONSE_TEXT_TYPE] = None
        for text_chunk in text_chunks:
            if prev_response_obj is None:
                # if this is the first chunk, and text chunk already
                # is an answer, then return it
                response = await self._agive_response_single(
                    query_str,
                    text_chunk,
                )
            else:
                response = await self._arefine_response_single(
                    prev_response_obj, query_str, text_chunk
                )
            prev_response_obj = response
        if response is None:
            response = "Empty Response"
        if isinstance(response, str):
            response = response or "Empty Response"
        else:
            response = cast(Generator, response)
        return response

    async def _arefine_response_single(
        self,
        response: RESPONSE_TEXT_TYPE,
        query_str: str,
        text_chunk: str,
        **response_kwargs: Any,
    ) -> Optional[RESPONSE_TEXT_TYPE]:
        """Refine response."""
        # TODO: consolidate with logic in response/schema.py
        if isinstance(response, Generator):
            response = get_response_text(response)

        fmt_text_chunk = truncate_text(text_chunk, 50)
        logger.debug(f"> Refine context: {fmt_text_chunk}")
        # NOTE: partial format refine template with query_str and existing_answer here
        refine_template = self._refine_template.partial_format(
            query_str=query_str, existing_answer=response
        )
        text_chunks = self._service_context.prompt_helper.repack(
            refine_template, text_chunks=[text_chunk]
        )

        program = self._program_factory(refine_template)
        for cur_text_chunk in text_chunks:
            query_satisfied = False
            if not self._streaming:
                structured_response = await program.acall(context_msg=cur_text_chunk)
                structured_response = cast(
                    StructuredRefineResponse, structured_response
                )
                query_satisfied = structured_response.query_satisfied
                if query_satisfied:
                    response = structured_response.answer
            else:
                raise ValueError("Streaming not supported for async")

            if query_satisfied:
                refine_template = self._refine_template.partial_format(
                    query_str=query_str, existing_answer=response
                )

        return response

    async def _agive_response_single(
        self,
        query_str: str,
        text_chunk: str,
        **response_kwargs: Any,
    ) -> RESPONSE_TEXT_TYPE:
        """Give response given a query and a corresponding text chunk."""
        text_qa_template = self._text_qa_template.partial_format(query_str=query_str)
        text_chunks = self._service_context.prompt_helper.repack(
            text_qa_template, [text_chunk]
        )

        response: Optional[RESPONSE_TEXT_TYPE] = None
        program = self._program_factory(text_qa_template)
        # TODO: consolidate with loop in get_response_default
        for cur_text_chunk in text_chunks:
            if response is None and not self._streaming:
                structured_response = await program.acall(context_str=cur_text_chunk)
                structured_response = cast(
                    StructuredRefineResponse, structured_response
                )
                query_satisfied = structured_response.query_satisfied
                if query_satisfied:
                    response = structured_response.answer
            elif response is None and self._streaming:
                raise ValueError("Streaming not supported for async")
            else:
                response = await self._arefine_response_single(
                    cast(RESPONSE_TEXT_TYPE, response),
                    query_str,
                    cur_text_chunk,
                )
        if response is None:
            response = "Empty Response"
        if isinstance(response, str):
            response = response or "Empty Response"
        else:
            response = cast(Generator, response)
        return response<|MERGE_RESOLUTION|>--- conflicted
+++ resolved
@@ -2,17 +2,13 @@
 from typing import Any, Generator, Optional, Sequence, cast, Type, Callable
 from pydantic import BaseModel, Field
 from llama_index.indices.service_context import ServiceContext
+from llama_index.prompts.base import BasePromptTemplate, PromptTemplate
 from llama_index.llm_predictor.base import BaseLLMPredictor
 from llama_index.indices.utils import truncate_text
-from llama_index.prompts import BasePromptTemplate
 from llama_index.prompts.default_prompt_selectors import (
     DEFAULT_REFINE_PROMPT_SEL,
     DEFAULT_TEXT_QA_PROMPT_SEL,
 )
-<<<<<<< HEAD
-from llama_index.prompts.prompts import QuestionAnswerPrompt, RefinePrompt, Prompt
-=======
->>>>>>> ae2a1190
 from llama_index.response.utils import get_response_text
 from llama_index.response_synthesizers.base import BaseSynthesizer
 from llama_index.types import RESPONSE_TEXT_TYPE
@@ -47,7 +43,7 @@
     query_satisfied=True. In effect, doesn't do any answer filtering.
     """
 
-    def __init__(self, prompt: Prompt, llm_predictor: BaseLLMPredictor):
+    def __init__(self, prompt: BasePromptTemplate, llm_predictor: BaseLLMPredictor):
         self._prompt = prompt
         self._llm_predictor = llm_predictor
 
@@ -81,7 +77,7 @@
         streaming: bool = False,
         verbose: bool = False,
         structured_answer_filtering: bool = False,
-        program_factory: Optional[Callable[[Prompt], BasePydanticProgram]] = None,
+        program_factory: Optional[Callable[[BasePromptTemplate], BasePydanticProgram]] = None,
     ) -> None:
         super().__init__(service_context=service_context, streaming=streaming)
         self._text_qa_template = text_qa_template or DEFAULT_TEXT_QA_PROMPT_SEL
@@ -129,7 +125,7 @@
             response = cast(Generator, response)
         return response
 
-    def _default_program_factory(self, prompt: Prompt) -> BasePydanticProgram:
+    def _default_program_factory(self, prompt: PromptTemplate) -> BasePydanticProgram:
         if self._structured_answer_filtering:
             try:
                 return OpenAIPydanticProgram.from_defaults(
