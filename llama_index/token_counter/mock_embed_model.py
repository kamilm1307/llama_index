"""Mock embedding model."""

from typing import Any, List

from llama_index.embeddings.base import BaseEmbedding


class MockEmbedding(BaseEmbedding):
    """Mock embedding.

    Used for token prediction.

    Args:
        embed_dim (int): embedding dimension

    """

    embed_dim: int

    def __init__(self, embed_dim: int, **kwargs: Any) -> None:
        """Init params."""
        super().__init__(embed_dim=embed_dim, **kwargs)
<<<<<<< HEAD
=======

    @classmethod
    def class_name(cls) -> str:
        """Get class name."""
        return "MockEmbedding"
>>>>>>> bfa8d3a1

    def _get_vector(self) -> List[float]:
        return [0.5] * self.embed_dim

    async def _aget_text_embedding(self, text: str) -> List[float]:
        return self._get_vector()

    async def _aget_query_embedding(self, query: str) -> List[float]:
        return self._get_vector()

    def _get_query_embedding(self, query: str) -> List[float]:
        """Get query embedding."""
        return self._get_vector()

    def _get_text_embedding(self, text: str) -> List[float]:
        """Get text embedding."""
        return self._get_vector()<|MERGE_RESOLUTION|>--- conflicted
+++ resolved
@@ -20,14 +20,11 @@
     def __init__(self, embed_dim: int, **kwargs: Any) -> None:
         """Init params."""
         super().__init__(embed_dim=embed_dim, **kwargs)
-<<<<<<< HEAD
-=======
 
     @classmethod
     def class_name(cls) -> str:
         """Get class name."""
         return "MockEmbedding"
->>>>>>> bfa8d3a1
 
     def _get_vector(self) -> List[float]:
         return [0.5] * self.embed_dim
