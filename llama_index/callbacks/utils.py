--- conflicted
+++ resolved
@@ -1,9 +1,5 @@
 import asyncio
-<<<<<<< HEAD
-=======
 import functools
-import logging
->>>>>>> ad708a10
 from typing import Any, Callable, cast
 
 from llama_index.callbacks.base import CallbackManager
