"""Response schema.

Maintain this file for backwards compat.

"""

from llama_index.core.response.schema import (
<<<<<<< HEAD
    Response,
    PydanticResponse,
    StreamingResponse,
    RESPONSE_TYPE
)
=======
    RESPONSE_TYPE,
    PydanticResponse,
    Response,
    StreamingResponse,
)

__all__ = ["Response", "PydanticResponse", "StreamingResponse", "RESPONSE_TYPE"]
>>>>>>> 6c261c5f
<|MERGE_RESOLUTION|>--- conflicted
+++ resolved
@@ -5,18 +5,10 @@
 """
 
 from llama_index.core.response.schema import (
-<<<<<<< HEAD
-    Response,
-    PydanticResponse,
-    StreamingResponse,
-    RESPONSE_TYPE
-)
-=======
     RESPONSE_TYPE,
     PydanticResponse,
     Response,
     StreamingResponse,
 )
 
-__all__ = ["Response", "PydanticResponse", "StreamingResponse", "RESPONSE_TYPE"]
->>>>>>> 6c261c5f
+__all__ = ["Response", "PydanticResponse", "StreamingResponse", "RESPONSE_TYPE"]