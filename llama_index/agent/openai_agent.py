import asyncio
import json
import queue
import time
from abc import abstractmethod
from threading import Thread
<<<<<<< HEAD
from typing import (
    Any,
    AsyncGenerator,
    Callable,
    Dict,
    Generator,
    List,
    Tuple,
    Optional,
    Union,
)
=======
from typing import AsyncGenerator, Callable, Generator, List, Optional, Tuple, Union
>>>>>>> 1cf6c3f3

from llama_index.callbacks.base import CallbackManager
from llama_index.chat_engine.types import BaseChatEngine
from llama_index.indices.base_retriever import BaseRetriever
from llama_index.indices.query.base import BaseQueryEngine
from llama_index.indices.query.schema import QueryBundle
from llama_index.llms.base import (
    ChatMessage,
    ChatResponseAsyncGen,
    ChatResponseGen,
    MessageRole,
)
from llama_index.llms.openai import OpenAI
from llama_index.response.schema import RESPONSE_TYPE, Response
from llama_index.schema import BaseNode, NodeWithScore
from llama_index.tools import BaseTool

DEFAULT_MAX_FUNCTION_CALLS = 5
DEFAULT_MODEL_NAME = "gpt-3.5-turbo-0613"
SUPPORTED_MODEL_NAMES = [
    "gpt-3.5-turbo-0613",
    "gpt-4-0613",
]


def get_function_by_name(tools: List[BaseTool], name: str) -> BaseTool:
    """Get function by name."""
    name_to_tool = {tool.metadata.name: tool for tool in tools}
    if name not in name_to_tool:
        raise ValueError(f"Tool with name {name} not found")
    return name_to_tool[name]


def call_function(
    tools: List[BaseTool], function_call: dict, verbose: bool = False
) -> ChatMessage:
    """Call a function and return the output as a string."""
    name = function_call["name"]
    arguments_str = function_call["arguments"]
    if verbose:
        print("=== Calling Function ===")
        print(f"Calling function: {name} with args: {arguments_str}")
    tool = get_function_by_name(tools, name)
    argument_dict = json.loads(arguments_str)
    output = tool(**argument_dict)
    if verbose:
        print(f"Got output: {output}")
        print("========================")
    return ChatMessage(
        content=str(output),
        role=MessageRole.FUNCTION,
        additional_kwargs={
            "name": function_call["name"],
            "raw_output": output,
        },
    )


class StreamingChatResponse:
    """Streaming chat response to user and writing to chat history."""

    def __init__(
        self,
        chat_stream: Union[ChatResponseGen, ChatResponseAsyncGen],
        metadata: Optional[Dict[str, Any]] = None,
    ) -> None:
        self._chat_stream = chat_stream
        self._queue: queue.Queue = queue.Queue()
        self._is_done = False
        self._is_function: Optional[bool] = None
        self.response_str = ""
        self.metadata = metadata

    def __str__(self) -> str:
        return self.response_str

    def write_response_to_history(self, chat_history: List[ChatMessage]) -> None:
        if isinstance(self._chat_stream, AsyncGenerator):
            raise ValueError(
                "Cannot write to history with async generator in sync function."
            )

        final_message = None
        for chat in self._chat_stream:
            final_message = chat.message
            self._is_function = (
                final_message.additional_kwargs.get("function_call", None) is not None
            )
            self._queue.put_nowait(chat.delta)

        if final_message is not None:
            chat_history.append(final_message)

        self._is_done = True

    async def awrite_response_to_history(self, chat_history: List[ChatMessage]) -> None:
        if isinstance(self._chat_stream, Generator):
            raise ValueError(
                "Cannot write to history with sync generator in async function."
            )

        final_message = None
        async for chat in self._chat_stream:
            final_message = chat.message
            self._is_function = (
                final_message.additional_kwargs.get("function_call", None) is not None
            )
            self._queue.put_nowait(chat.delta)

        if final_message is not None:
            chat_history.append(final_message)

        self._is_done = True

    @property
    def response_gen(self) -> Generator[str, None, None]:
        while not self._is_done or not self._queue.empty():
            try:
                delta = self._queue.get(block=False)
                self.response_str += delta
                yield delta
            except queue.Empty:
                # Queue is empty, but we're not done yet
                continue


class BaseOpenAIAgent(BaseChatEngine, BaseQueryEngine):
    """Base OpenAI Agent."""

    def __init__(
        self,
        llm: OpenAI,
        chat_history: List[ChatMessage],
        prefix_messages: List[ChatMessage],
        verbose: bool = False,
        max_function_calls: int = DEFAULT_MAX_FUNCTION_CALLS,
        callback_manager: Optional[CallbackManager] = None,
    ) -> None:
        self._llm = llm
        self._chat_history = chat_history
        self._prefix_messages = prefix_messages
        self._verbose = verbose
        self._max_function_calls = max_function_calls
        self.callback_manager = callback_manager or CallbackManager([])

    @property
    def chat_history(self) -> List[ChatMessage]:
        return self._chat_history

    def reset(self) -> None:
        self._chat_history.clear()

    @abstractmethod
    def _get_tools(self, message: str) -> List[BaseTool]:
        """Get tools."""

    def _get_latest_function_call(
        self, chat_history: List[ChatMessage]
    ) -> Optional[dict]:
        """Get latest function call from chat history."""
        return chat_history[-1].additional_kwargs.get("function_call", None)

    def _init_chat(
        self, chat_history: List[ChatMessage], message: str
    ) -> Tuple[List[BaseTool], List[dict]]:
        """Add user message to chat history and get tools and functions."""
        chat_history.append(ChatMessage(content=message, role=MessageRole.USER))
        tools = self._get_tools(message)
        functions = [tool.metadata.to_openai_function() for tool in tools]
        return tools, functions

    def chat(
        self, message: str, chat_history: Optional[List[ChatMessage]] = None
    ) -> RESPONSE_TYPE:
        chat_history = chat_history or self._chat_history
        tools, functions = self._init_chat(chat_history, message)
        sources = []

        # TODO: Support forced function call
        all_messages = self._prefix_messages + chat_history
        chat_response = self._llm.chat(all_messages, functions=functions)
        ai_message = chat_response.message
        chat_history.append(ai_message)

        n_function_calls = 0
        function_call = self._get_latest_function_call(chat_history)
        while function_call is not None:
            if n_function_calls >= self._max_function_calls:
                print(f"Exceeded max function calls: {self._max_function_calls}.")
                break

            function_message = call_function(
                tools, function_call, verbose=self._verbose
            )

            source = function_message.additional_kwargs.pop("raw_output", None)
            if source is not None:
                sources.append(source)

            chat_history.append(function_message)
            n_function_calls += 1

            # send function call & output back to get another response
            all_messages = self._prefix_messages + chat_history
            chat_response = self._llm.chat(all_messages, functions=functions)
            ai_message = chat_response.message
            chat_history.append(ai_message)
            function_call = self._get_latest_function_call(chat_history)

        return Response(ai_message.content, metadata={"sources": sources})

    def stream_chat(
        self, message: str, chat_history: Optional[List[ChatMessage]] = None
    ) -> Generator[StreamingChatResponse, None, None]:
        chat_history = chat_history or self._chat_history
        tools, functions = self._init_chat(chat_history, message)

        def gen(
            chat_history: List[ChatMessage],
        ) -> Generator[StreamingChatResponse, None, None]:
            # TODO: Support forced function call
<<<<<<< HEAD
            sources = []
=======
            all_messages = self._prefix_messages + chat_history
>>>>>>> 1cf6c3f3
            chat_stream_response = StreamingChatResponse(
                self._llm.stream_chat(all_messages, functions=functions)
            )

            # Get the response in a separate thread so we can yield the response
            thread = Thread(
                target=chat_stream_response.write_response_to_history,
                args=(chat_history,),
            )
            thread.start()
            yield chat_stream_response

            while chat_stream_response._is_function is None:
                # Wait until we know if the response is a function call or not
                time.sleep(0.05)
                if chat_stream_response._is_function is False:
                    return

            thread.join()

            n_function_calls = 0
            function_call = self._get_latest_function_call(chat_history)
            while function_call is not None:
                if n_function_calls >= self._max_function_calls:
                    print(f"Exceeded max function calls: {self._max_function_calls}.")
                    break

                function_message = call_function(
                    tools, function_call, verbose=self._verbose
                )

                source = function_message.additional_kwargs.pop("raw_output", None)
                if source is not None:
                    sources.append(source)

                chat_history.append(function_message)
                n_function_calls += 1

                all_messages = self._prefix_messages + chat_history
                # send function call & output back to get another response
                chat_stream_response = StreamingChatResponse(
<<<<<<< HEAD
                    self._llm.stream_chat(chat_history, functions=functions),
                    metadata={"sources": sources},
=======
                    self._llm.stream_chat(all_messages, functions=functions)
>>>>>>> 1cf6c3f3
                )

                # Get the response in a separate thread so we can yield the response
                thread = Thread(
                    target=chat_stream_response.write_response_to_history,
                    args=(chat_history,),
                )
                thread.start()
                yield chat_stream_response

                while chat_stream_response._is_function is None:
                    # Wait until we know if the response is a function call or not
                    time.sleep(0.05)
                    if chat_stream_response._is_function is False:
                        return

                thread.join()
                function_call = self._get_latest_function_call(chat_history)

        return gen(chat_history)

    async def achat(
        self, message: str, chat_history: Optional[List[ChatMessage]] = None
    ) -> RESPONSE_TYPE:
        chat_history = chat_history or self._chat_history
        tools, functions = self._init_chat(chat_history, message)
        sources = []

        # TODO: Support forced function call
        all_messages = self._prefix_messages + chat_history
        chat_response = await self._llm.achat(all_messages, functions=functions)
        ai_message = chat_response.message
        chat_history.append(ai_message)

        n_function_calls = 0
        function_call = self._get_latest_function_call(chat_history)
        while function_call is not None:
            if n_function_calls >= self._max_function_calls:
                print(f"Exceeded max function calls: {self._max_function_calls}.")
                continue

            function_message = call_function(
                tools, function_call, verbose=self._verbose
            )

            source = function_message.additional_kwargs.pop("raw_output", None)
            if source is not None:
                sources.append(source)

            chat_history.append(function_message)
            n_function_calls += 1

            # send function call & output back to get another response
            response = await self._llm.achat(
                self._prefix_messages + chat_history, functions=functions
            )
            ai_message = response.message
            chat_history.append(ai_message)
            function_call = self._get_latest_function_call(chat_history)

        return Response(ai_message.content)

    def astream_chat(
        self, message: str, chat_history: Optional[List[ChatMessage]] = None
    ) -> AsyncGenerator[StreamingChatResponse, None]:
        chat_history = chat_history or self._chat_history
        tools, functions = self._init_chat(chat_history, message)

        async def gen(
            chat_history: List[ChatMessage],
        ) -> AsyncGenerator[StreamingChatResponse, None]:
<<<<<<< HEAD
            sources = []
=======
            all_messages = self._prefix_messages + chat_history
>>>>>>> 1cf6c3f3
            # TODO: Support forced function call
            chat_stream_response = StreamingChatResponse(
                await self._llm.astream_chat(all_messages, functions=functions)
            )

            # Get the response in a separate thread so we can yield the response
            thread = Thread(
                target=lambda x: asyncio.run(
                    chat_stream_response.awrite_response_to_history(x)
                ),
                args=(chat_history,),
            )
            thread.start()
            yield chat_stream_response

            while chat_stream_response._is_function is None:
                # Wait until we know if the response is a function call or not
                time.sleep(0.05)
                if chat_stream_response._is_function is False:
                    return

            thread.join()

            n_function_calls = 0
            function_call = self._get_latest_function_call(chat_history)
            while function_call is not None:
                if n_function_calls >= self._max_function_calls:
                    print(f"Exceeded max function calls: {self._max_function_calls}.")
                    break

                function_message = call_function(
                    tools, function_call, verbose=self._verbose
                )

                source = function_message.additional_kwargs.pop("raw_output", None)
                if source is not None:
                    sources.append(source)

                chat_history.append(function_message)
                n_function_calls += 1

                # send function call & output back to get another response
                all_messages = self._prefix_messages + chat_history
                chat_stream_response = StreamingChatResponse(
<<<<<<< HEAD
                    await self._llm.astream_chat(chat_history, functions=functions),
                    metadata={"sources": sources},
=======
                    await self._llm.astream_chat(all_messages, functions=functions)
>>>>>>> 1cf6c3f3
                )

                # Get the response in a separate thread so we can yield the response
                thread = Thread(
                    target=lambda x: asyncio.run(
                        chat_stream_response.awrite_response_to_history(x)
                    ),
                    args=(chat_history,),
                )
                thread.start()
                yield chat_stream_response

                while chat_stream_response._is_function is None:
                    # Wait until we know if the response is a function call or not
                    time.sleep(0.05)
                    if chat_stream_response._is_function is False:
                        return

                thread.join()
                function_call = self._get_latest_function_call(chat_history)

        return gen(chat_history)

    # ===== Query Engine Interface =====
    def _query(self, query_bundle: QueryBundle) -> RESPONSE_TYPE:
        return self.chat(
            query_bundle.query_str,
            chat_history=[],
        )

    async def _aquery(self, query_bundle: QueryBundle) -> RESPONSE_TYPE:
        return await self.achat(
            query_bundle.query_str,
            chat_history=[],
        )


class OpenAIAgent(BaseOpenAIAgent):
    def __init__(
        self,
        tools: List[BaseTool],
        llm: OpenAI,
        chat_history: List[ChatMessage],
        prefix_messages: List[ChatMessage],
        verbose: bool = False,
        max_function_calls: int = DEFAULT_MAX_FUNCTION_CALLS,
        callback_manager: Optional[CallbackManager] = None,
    ) -> None:
        super().__init__(
            llm=llm,
            chat_history=chat_history,
            prefix_messages=prefix_messages,
            verbose=verbose,
            max_function_calls=max_function_calls,
            callback_manager=callback_manager,
        )
        self._tools = tools

    @classmethod
    def from_tools(
        cls,
        tools: Optional[List[BaseTool]] = None,
        llm: Optional[OpenAI] = None,
        chat_history: Optional[List[ChatMessage]] = None,
        verbose: bool = False,
        max_function_calls: int = DEFAULT_MAX_FUNCTION_CALLS,
        callback_manager: Optional[CallbackManager] = None,
        system_prompt: Optional[str] = None,
        prefix_messages: Optional[List[ChatMessage]] = None,
    ) -> "OpenAIAgent":
        tools = tools or []
        chat_history = chat_history or []
        llm = llm or OpenAI(model=DEFAULT_MODEL_NAME)
        if not isinstance(llm, OpenAI):
            raise ValueError("llm must be a OpenAI instance")

        if llm.model not in SUPPORTED_MODEL_NAMES:
            raise ValueError(
                f"Model name {llm.model} not supported. "
                f"Supported model names: {SUPPORTED_MODEL_NAMES}"
            )

        if system_prompt is not None:
            if prefix_messages is not None:
                raise ValueError(
                    "Cannot specify both system_prompt and prefix_messages"
                )
            prefix_messages = [ChatMessage(content=system_prompt, role="system")]

        prefix_messages = prefix_messages or []

        return cls(
            tools=tools,
            llm=llm,
            chat_history=chat_history,
            prefix_messages=prefix_messages,
            verbose=verbose,
            max_function_calls=max_function_calls,
            callback_manager=callback_manager,
        )

    def _get_tools(self, message: str) -> List[BaseTool]:
        """Get tools."""
        return self._tools


class RetrieverOpenAIAgent(BaseOpenAIAgent):
    """Retriever OpenAI Agent.

    This agent specifically performs retrieval on top of functions
    during query-time.

    NOTE: this is a beta feature, function interfaces might change.
    NOTE: this is also a too generally named, a better name is
        FunctionRetrieverOpenAIAgent

    TODO: add a native OpenAI Tool Index.

    """

    def __init__(
        self,
        retriever: BaseRetriever,
        node_to_tool_fn: Callable[[BaseNode], BaseTool],
        llm: OpenAI,
        chat_history: List[ChatMessage],
        prefix_messages: List[ChatMessage],
        verbose: bool = False,
        max_function_calls: int = DEFAULT_MAX_FUNCTION_CALLS,
        callback_manager: Optional[CallbackManager] = None,
    ) -> None:
        super().__init__(
            llm=llm,
            chat_history=chat_history,
            prefix_messages=prefix_messages,
            verbose=verbose,
            max_function_calls=max_function_calls,
            callback_manager=callback_manager,
        )
        self._retriever = retriever
        self._node_to_tool_fn = node_to_tool_fn

    @classmethod
    def from_retriever(
        cls,
        retriever: BaseRetriever,
        node_to_tool_fn: Callable[[BaseNode], BaseTool],
        llm: Optional[OpenAI] = None,
        chat_history: Optional[List[ChatMessage]] = None,
        verbose: bool = False,
        max_function_calls: int = DEFAULT_MAX_FUNCTION_CALLS,
        callback_manager: Optional[CallbackManager] = None,
        system_prompt: Optional[str] = None,
        prefix_messages: Optional[List[ChatMessage]] = None,
    ) -> "RetrieverOpenAIAgent":
        lc_chat_history = chat_history or []
        llm = llm or OpenAI(model=DEFAULT_MODEL_NAME)
        if not isinstance(llm, OpenAI):
            raise ValueError("llm must be a OpenAI instance")

        if llm.model not in SUPPORTED_MODEL_NAMES:
            raise ValueError(
                f"Model name {llm.model} not supported. "
                f"Supported model names: {SUPPORTED_MODEL_NAMES}"
            )

        if system_prompt is not None:
            if prefix_messages is not None:
                raise ValueError(
                    "Cannot specify both system_prompt and prefix_messages"
                )
            prefix_messages = [ChatMessage(content=system_prompt, role="system")]

        prefix_messages = prefix_messages or []

        return cls(
            retriever=retriever,
            node_to_tool_fn=node_to_tool_fn,
            llm=llm,
            chat_history=lc_chat_history,
            prefix_messages=prefix_messages,
            verbose=verbose,
            max_function_calls=max_function_calls,
            callback_manager=callback_manager,
        )

    def _get_tools(self, message: str) -> List[BaseTool]:
        retrieved_nodes_w_scores: List[NodeWithScore] = self._retriever.retrieve(
            message
        )
        retrieved_nodes = [node.node for node in retrieved_nodes_w_scores]
        retrieved_tools: List[BaseTool] = [
            self._node_to_tool_fn(n) for n in retrieved_nodes
        ]
        return retrieved_tools<|MERGE_RESOLUTION|>--- conflicted
+++ resolved
@@ -4,7 +4,6 @@
 import time
 from abc import abstractmethod
 from threading import Thread
-<<<<<<< HEAD
 from typing import (
     Any,
     AsyncGenerator,
@@ -16,9 +15,6 @@
     Optional,
     Union,
 )
-=======
-from typing import AsyncGenerator, Callable, Generator, List, Optional, Tuple, Union
->>>>>>> 1cf6c3f3
 
 from llama_index.callbacks.base import CallbackManager
 from llama_index.chat_engine.types import BaseChatEngine
@@ -239,12 +235,11 @@
         def gen(
             chat_history: List[ChatMessage],
         ) -> Generator[StreamingChatResponse, None, None]:
+            sources = []
+
+            all_messages = self._prefix_messages + chat_history
+            
             # TODO: Support forced function call
-<<<<<<< HEAD
-            sources = []
-=======
-            all_messages = self._prefix_messages + chat_history
->>>>>>> 1cf6c3f3
             chat_stream_response = StreamingChatResponse(
                 self._llm.stream_chat(all_messages, functions=functions)
             )
@@ -286,12 +281,8 @@
                 all_messages = self._prefix_messages + chat_history
                 # send function call & output back to get another response
                 chat_stream_response = StreamingChatResponse(
-<<<<<<< HEAD
-                    self._llm.stream_chat(chat_history, functions=functions),
+                    self._llm.stream_chat(all_messages, functions=functions),
                     metadata={"sources": sources},
-=======
-                    self._llm.stream_chat(all_messages, functions=functions)
->>>>>>> 1cf6c3f3
                 )
 
                 # Get the response in a separate thread so we can yield the response
@@ -363,11 +354,10 @@
         async def gen(
             chat_history: List[ChatMessage],
         ) -> AsyncGenerator[StreamingChatResponse, None]:
-<<<<<<< HEAD
             sources = []
-=======
+            
             all_messages = self._prefix_messages + chat_history
->>>>>>> 1cf6c3f3
+            
             # TODO: Support forced function call
             chat_stream_response = StreamingChatResponse(
                 await self._llm.astream_chat(all_messages, functions=functions)
@@ -412,12 +402,8 @@
                 # send function call & output back to get another response
                 all_messages = self._prefix_messages + chat_history
                 chat_stream_response = StreamingChatResponse(
-<<<<<<< HEAD
-                    await self._llm.astream_chat(chat_history, functions=functions),
+                    await self._llm.astream_chat(all_messages, functions=functions),
                     metadata={"sources": sources},
-=======
-                    await self._llm.astream_chat(all_messages, functions=functions)
->>>>>>> 1cf6c3f3
                 )
 
                 # Get the response in a separate thread so we can yield the response
