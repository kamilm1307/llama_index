--- conflicted
+++ resolved
@@ -146,11 +146,7 @@
             return
 
         nodes = await self._aget_node_with_embedding(nodes, show_progress)
-<<<<<<< HEAD
-        new_ids = await self._vector_store.async_add(nodes)
-=======
         new_ids = await self._vector_store.async_add(nodes, **insert_kwargs)
->>>>>>> 3f15ebf6
 
         # if the vector store doesn't store text, we need to add the nodes to the
         # index struct and document store
