--- conflicted
+++ resolved
@@ -84,11 +84,9 @@
         )
 
     def _get_node_embedding_results(
-<<<<<<< HEAD
-        self, nodes: Sequence[Node], show_progress: bool = False
-=======
-        self, nodes: Sequence[BaseNode]
->>>>>>> 950e6214
+        self,
+        nodes: Sequence[BaseNode],
+        show_progress: bool = False,
     ) -> List[NodeWithEmbedding]:
         """Get tuples of id, node, and embedding.
 
@@ -123,12 +121,8 @@
 
     async def _aget_node_embedding_results(
         self,
-<<<<<<< HEAD
-        nodes: Sequence[Node],
-        show_progress: bool = False,
-=======
         nodes: Sequence[BaseNode],
->>>>>>> 950e6214
+        show_progress: bool = False,
     ) -> List[NodeWithEmbedding]:
         """Asynchronously get tuples of id, node, and embedding.
 
@@ -166,14 +160,10 @@
         return results
 
     async def _async_add_nodes_to_index(
-<<<<<<< HEAD
         self,
         index_struct: IndexDict,
-        nodes: Sequence[Node],
-        show_progress: bool = False,
-=======
-        self, index_struct: IndexDict, nodes: Sequence[BaseNode]
->>>>>>> 950e6214
+        nodes: Sequence[BaseNode],
+        show_progress: bool = False,
     ) -> None:
         """Asynchronously add nodes to index."""
         if not nodes:
@@ -201,12 +191,8 @@
     def _add_nodes_to_index(
         self,
         index_struct: IndexDict,
-<<<<<<< HEAD
-        nodes: Sequence[Node],
-        show_progress: bool = False,
-=======
         nodes: Sequence[BaseNode],
->>>>>>> 950e6214
+        show_progress: bool = False,
     ) -> None:
         """Add document to index."""
         if not nodes:
