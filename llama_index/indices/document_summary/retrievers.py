"""Document summary retrievers.

This module contains retrievers for document summary indices.

"""

from llama_index.callbacks.schema import CBEventType
from llama_index.indices.document_summary.base import GPTDocumentSummaryIndex
from llama_index.indices.query.schema import QueryBundle
from llama_index.indices.base_retriever import BaseRetriever
from typing import Any, List, Optional, Callable, Tuple, Dict
from llama_index.data_structs.node import Node, NodeWithScore
from llama_index.prompts.choice_select import ChoiceSelectPrompt
from llama_index.indices.service_context import ServiceContext
from llama_index.indices.query.embedding_utils import (
    get_top_k_embeddings,
)
<<<<<<< HEAD
from llama_index.prompts.default_choice_select import (
=======
from llama_index.prompts.choice_select import (
>>>>>>> 982ee977
    DEFAULT_CHOICE_SELECT_PROMPT,
)
import logging
from llama_index.indices.utils import (
    default_format_node_batch_fn,
    default_parse_choice_select_answer_fn,
)

logger = logging.getLogger(__name__)


class DocumentSummaryIndexRetriever(BaseRetriever):
    """Document Summary Index Retriever.

    By default, select relevant summaries from index using LLM calls.

    Args:
        index (GPTDocumentSummaryIndex): The index to retrieve from.

    """

    def __init__(
        self,
        index: GPTDocumentSummaryIndex,
        choice_select_prompt: Optional[ChoiceSelectPrompt] = None,
        choice_batch_size: int = 10,
        format_node_batch_fn: Optional[Callable] = None,
        parse_choice_select_answer_fn: Optional[Callable] = None,
        service_context: Optional[ServiceContext] = None,
        **kwargs: Any,
    ) -> None:
        self._index = index
        self._choice_select_prompt = (
            choice_select_prompt or DEFAULT_CHOICE_SELECT_PROMPT
        )
        self._choice_batch_size = choice_batch_size
        self._format_node_batch_fn = (
            format_node_batch_fn or default_format_node_batch_fn
        )
        self._parse_choice_select_answer_fn = (
            parse_choice_select_answer_fn or default_parse_choice_select_answer_fn
        )
        self._service_context = service_context or index.service_context

    def _retrieve(
        self,
        query_bundle: QueryBundle,
    ) -> List[NodeWithScore]:
        """Retrieve nodes."""
        summary_ids = self._index.index_struct.summary_ids
        results = []
        for idx in range(0, len(summary_ids), self._choice_batch_size):
            summary_ids_batch = summary_ids[idx : idx + self._choice_batch_size]
            summary_nodes = self._index.docstore.get_nodes(summary_ids_batch)
            query_str = query_bundle.query_str
            fmt_batch_str = self._format_node_batch_fn(summary_nodes)
            # call each batch independently
            raw_response, _ = self._service_context.llm_predictor.predict(
                self._choice_select_prompt,
                context_str=fmt_batch_str,
                query_str=query_str,
            )
            raw_choices, relevances = self._parse_choice_select_answer_fn(
                raw_response, len(summary_nodes)
            )
            choice_idxs = [choice - 1 for choice in raw_choices]

            choice_summary_ids = [summary_ids_batch[ci] for ci in choice_idxs]

            for idx, summary_id in enumerate(choice_summary_ids):
                node_ids = self._index.index_struct.summary_id_to_node_ids[summary_id]
                nodes = self._index.docstore.get_nodes(node_ids)
                relevance = relevances[idx] if relevances is not None else None
                results.extend([NodeWithScore(n, score=relevance) for n in nodes])

        return results


class DocumentSummaryIndexEmbeddingRetriever(BaseRetriever):
    """Document Summary Index Embedding Retriever.

    Generates embeddings on the fly, attaches to each summary node.

    NOTE: implementation is similar to ListIndexEmbeddingRetriever.

    Args:
        index (GPTDocumentSummaryIndex): The index to retrieve from.

    """

    def __init__(
        self, index: GPTDocumentSummaryIndex, similarity_top_k: int = 1, **kwargs: Any
    ) -> None:
        """Init params."""
        self._index = index
        self._similarity_top_k = similarity_top_k

    def _retrieve(
        self,
        query_bundle: QueryBundle,
    ) -> List[NodeWithScore]:
        """Retrieve nodes."""
        summary_ids = self._index.index_struct.summary_ids
        summary_nodes = self._index.docstore.get_nodes(summary_ids)
        query_embedding, node_embeddings = self._get_embeddings(
            query_bundle, summary_nodes
        )

        _, top_idxs = get_top_k_embeddings(
            query_embedding,
            node_embeddings,
            similarity_top_k=self._similarity_top_k,
            embedding_ids=list(range(len(summary_nodes))),
        )

        top_k_summary_ids = [summary_ids[i] for i in top_idxs]
        results = []
        for summary_id in top_k_summary_ids:
            node_ids = self._index.index_struct.summary_id_to_node_ids[summary_id]
            nodes = self._index.docstore.get_nodes(node_ids)
            results.extend([NodeWithScore(n) for n in nodes])
        return results

    def _get_embeddings(
        self, query_bundle: QueryBundle, nodes: List[Node]
    ) -> Tuple[List[float], List[List[float]]]:
        """Get top nodes by similarity to the query."""
        embed_model = self._index.service_context.embed_model
        if query_bundle.embedding is None:
            event_id = self._index._service_context.callback_manager.on_event_start(
                CBEventType.EMBEDDING
            )
            query_bundle.embedding = embed_model.get_agg_embedding_from_queries(
                query_bundle.embedding_strs
            )
            self._index._service_context.callback_manager.on_event_end(
                CBEventType.EMBEDDING, payload={"num_nodes": 1}, event_id=event_id
            )

        event_id = self._index._service_context.callback_manager.on_event_start(
            CBEventType.EMBEDDING
        )
        id_to_embed_map: Dict[str, List[float]] = {}
        for node in nodes:
            if node.embedding is None:
                embed_model.queue_text_for_embedding(node.get_doc_id(), node.get_text())
            else:
                id_to_embed_map[node.get_doc_id()] = node.embedding

        (
            result_ids,
            result_embeddings,
        ) = embed_model.get_queued_text_embeddings()
        self._index._service_context.callback_manager.on_event_end(
            CBEventType.EMBEDDING,
            payload={"num_nodes": len(result_ids)},
            event_id=event_id,
        )
        for new_id, text_embedding in zip(result_ids, result_embeddings):
            id_to_embed_map[new_id] = text_embedding
        node_embeddings = [id_to_embed_map[n.get_doc_id()] for n in nodes]
        return query_bundle.embedding, node_embeddings<|MERGE_RESOLUTION|>--- conflicted
+++ resolved
@@ -15,11 +15,7 @@
 from llama_index.indices.query.embedding_utils import (
     get_top_k_embeddings,
 )
-<<<<<<< HEAD
-from llama_index.prompts.default_choice_select import (
-=======
 from llama_index.prompts.choice_select import (
->>>>>>> 982ee977
     DEFAULT_CHOICE_SELECT_PROMPT,
 )
 import logging
