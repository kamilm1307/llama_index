--- conflicted
+++ resolved
@@ -3,18 +3,15 @@
 import asyncio
 from abc import abstractmethod
 from enum import Enum
-<<<<<<< HEAD
 from pydantic import Field, validator, PrivateAttr
-=======
->>>>>>> 9c6bd9f5
 from typing import Callable, Coroutine, List, Optional, Tuple
 
 import numpy as np
 
 try:
-    from pydantic.v1 import BaseModel, Field, PrivateAttr, validator
+    from pydantic.v1 import Field, validator, PrivateAttr
 except ImportError:
-    from pydantic import BaseModel, Field, PrivateAttr, validator
+    from pydantic import Field, validator, PrivateAttr
 
 from llama_index.callbacks.base import CallbackManager
 from llama_index.callbacks.schema import CBEventType, EventPayload
