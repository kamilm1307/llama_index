import logging
from typing import Any, List

from llama_index.bridge.pydantic import Field, PrivateAttr
from llama_index.embeddings.base import (
    DEFAULT_EMBED_BATCH_SIZE,
    Embedding,
)
<<<<<<< HEAD
from llama_index.utils import get_tqdm_iterable
=======
from llama_index.embeddings.mutli_modal_base import MultiModalEmbedding
>>>>>>> bc576ed2

logger = logging.getLogger(__name__)

DEFAULT_CLIP_MODEL = "ViT-B/32"


class ClipEmbedding(MultiModalEmbedding):
    """CLIP embedding models for text and image.

    This class provides an interface to generate embeddings using a model
    deployed in OpenAI CLIP. At the initialization it requires a model name
    of CLIP.

    Note:
        Requires `clip` package to be available in the PYTHONPATH. It can be installed with
        `pip install git+https://github.com/openai/CLIP.git`.
    """

    embed_batch_size: int = Field(default=DEFAULT_EMBED_BATCH_SIZE, gt=0)

    _clip: Any = PrivateAttr()
    _model: Any = PrivateAttr()
    _preprocess: Any = PrivateAttr()
    _device: Any = PrivateAttr()

    @classmethod
    def class_name(cls) -> str:
        return "ClipEmbedding"

    def __init__(
        self,
        *,
        embed_batch_size: int = DEFAULT_EMBED_BATCH_SIZE,
        model_name: str = DEFAULT_CLIP_MODEL,
        **kwargs: Any,
    ):
        """Initializes the ClipEmbedding class.

        During the initialization the `clip` package is imported.

        Args:
            embed_batch_size (int, optional): The batch size for embedding generation. Defaults to 10,
                must be > 0 and <= 100.
            model_name (str): The model name of Clip model.

        Raises:
            ImportError: If the `clip` package is not available in the PYTHONPATH.
            ValueError: If the model cannot be fetched from Open AI. or if the embed_batch_size
                is not in the range (0, 100].
        """
        if embed_batch_size <= 0:
            raise ValueError(f"Embed batch size {embed_batch_size}  must be > 0.")

        try:
            import clip
            import torch
        except ImportError:
            raise ImportError(
                "ClipEmbedding requires `pip install git+https://github.com/openai/CLIP.git` and torch."
            )

        super().__init__(
            embed_batch_size=embed_batch_size, model_name=model_name, **kwargs
        )

        try:
            self._device = "cuda" if torch.cuda.is_available() else "cpu"
            self._model, self._preprocess = clip.load(
                self.model_name, device=self._device
            )

        except Exception as e:
            logger.error(f"Error while loading clip model.")
            raise ValueError("Unable to fetch the requested embeddings model") from e

    # TEXT EMBEDDINGS

    async def _aget_query_embedding(self, query: str) -> Embedding:
        return self._get_query_embedding(query)

    def _get_text_embedding(self, text: str) -> Embedding:
        return self._get_text_embeddings([text])[0]

    def _get_text_embeddings(self, texts: List[str]) -> List[Embedding]:
        results = []
        for text in texts:
            try:
                import clip
            except ImportError:
                raise ImportError(
                    "ClipEmbedding requires `pip install git+https://github.com/openai/CLIP.git` and torch."
                )
            text_embedding = self._model.encode_text(
                clip.tokenize(text).to(self._device)
            )
            results.append(text_embedding.tolist()[0])

        return results

    def _get_query_embedding(self, query: str) -> Embedding:
        return self._get_text_embedding(query)

<<<<<<< HEAD
    def _get_image_embeddings(
        self, img_file_paths: List[str], show_progress: bool = False
    ) -> List[Embedding]:
        queue_with_progress = get_tqdm_iterable(
            img_file_paths, show_progress, "Generating image embeddings"
        )
        results = []
        for img_file_path in queue_with_progress:
            try:
                import torch
                from PIL import Image
            except ImportError:
                raise ImportError(
                    "ClipEmbedding requires `pip install torch` and `pip install pillow`."
                )
            with torch.no_grad():
                image = (
                    self._preprocess(Image.open(img_file_path))
                    .unsqueeze(0)
                    .to(self._device)
                )
                results.append(self._model.encode_image(image).tolist()[0])
        return results

    def get_image_embeddings(
        self, img_file_paths: List[str], show_progress: bool = False
    ) -> List[Embedding]:
        return self._get_image_embeddings(img_file_paths, show_progress=show_progress)
=======
    # IMAGE EMBEDDINGS

    async def _aget_image_embedding(self, img_file_path: str) -> Embedding:
        return self._get_image_embedding(img_file_path)
>>>>>>> bc576ed2

    def _get_image_embedding(self, img_file_path: str) -> Embedding:
        try:
            import torch
            from PIL import Image
        except ImportError:
            raise ImportError(
                "ClipEmbedding requires `pip install torch` and `pip install pillow`."
            )
        with torch.no_grad():
            image = (
                self._preprocess(Image.open(img_file_path))
                .unsqueeze(0)
                .to(self._device)
            )
            return self._model.encode_image(image).tolist()[0]<|MERGE_RESOLUTION|>--- conflicted
+++ resolved
@@ -6,11 +6,7 @@
     DEFAULT_EMBED_BATCH_SIZE,
     Embedding,
 )
-<<<<<<< HEAD
-from llama_index.utils import get_tqdm_iterable
-=======
 from llama_index.embeddings.mutli_modal_base import MultiModalEmbedding
->>>>>>> bc576ed2
 
 logger = logging.getLogger(__name__)
 
@@ -113,41 +109,10 @@
     def _get_query_embedding(self, query: str) -> Embedding:
         return self._get_text_embedding(query)
 
-<<<<<<< HEAD
-    def _get_image_embeddings(
-        self, img_file_paths: List[str], show_progress: bool = False
-    ) -> List[Embedding]:
-        queue_with_progress = get_tqdm_iterable(
-            img_file_paths, show_progress, "Generating image embeddings"
-        )
-        results = []
-        for img_file_path in queue_with_progress:
-            try:
-                import torch
-                from PIL import Image
-            except ImportError:
-                raise ImportError(
-                    "ClipEmbedding requires `pip install torch` and `pip install pillow`."
-                )
-            with torch.no_grad():
-                image = (
-                    self._preprocess(Image.open(img_file_path))
-                    .unsqueeze(0)
-                    .to(self._device)
-                )
-                results.append(self._model.encode_image(image).tolist()[0])
-        return results
-
-    def get_image_embeddings(
-        self, img_file_paths: List[str], show_progress: bool = False
-    ) -> List[Embedding]:
-        return self._get_image_embeddings(img_file_paths, show_progress=show_progress)
-=======
     # IMAGE EMBEDDINGS
 
     async def _aget_image_embedding(self, img_file_path: str) -> Embedding:
         return self._get_image_embedding(img_file_path)
->>>>>>> bc576ed2
 
     def _get_image_embedding(self, img_file_path: str) -> Embedding:
         try:
