--- conflicted
+++ resolved
@@ -2,14 +2,10 @@
 from dataclasses import dataclass
 from typing import TYPE_CHECKING, Any, Dict, Optional, Type
 
-<<<<<<< HEAD
 if TYPE_CHECKING:
     from llama_index.bridge.langchain import StructuredTool, Tool
-=======
 from deprecated import deprecated
 
-from llama_index.bridge.langchain import StructuredTool, Tool
->>>>>>> d700aa80
 from llama_index.bridge.pydantic import BaseModel
 
 
