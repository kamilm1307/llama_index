--- conflicted
+++ resolved
@@ -27,18 +27,16 @@
             Default is None.
     """
 
-<<<<<<< HEAD
     is_remote: bool = True
     html_to_text: bool
-
-    def __init__(self, html_to_text: bool = False) -> None:
-=======
+      
+    _metadata_fn: Optional[Callable[[str], Dict]] = PrivateAttr()
+
     def __init__(
         self,
         html_to_text: bool = False,
         metadata_fn: Optional[Callable[[str], Dict]] = None,
     ) -> None:
->>>>>>> 7753ebf4
         """Initialize with parameters."""
         try:
             import html2text  # noqa: F401
@@ -46,17 +44,13 @@
             raise ImportError(
                 "`html2text` package not found, please run `pip install html2text`"
             )
-<<<<<<< HEAD
+        self._metadata_fn = metadata_fn
         super().__init__(html_to_text=html_to_text)
 
     @classmethod
     def class_name(cls) -> str:
         """Get the name identifier of the class."""
         return "SimpleWebPageReader"
-=======
-        self._html_to_text = html_to_text
-        self._metadata_fn = metadata_fn
->>>>>>> 7753ebf4
 
     def load_data(self, urls: List[str]) -> List[Document]:
         """Load data from the input directory.
